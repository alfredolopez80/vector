--- conflicted
+++ resolved
@@ -2,27 +2,14 @@
   "adminToken": "cxt1234",
   "chainAddresses": {
     "1337": {
-<<<<<<< HEAD
-      "channelFactoryAddress": "0xF12b5dd4EAD5F743C6BaA640B0216200e89B60Da",
-      "transferRegistryAddress": "0x345cA3e014Aaf5dcA488057592ee47305D9B3e10",
-      "TestToken": "0x8f0483125FCb9aaAEFA9209D8E9d7b9C8B9Fb90F"
-    },
-    "1338": {
-      "channelFactoryAddress": "0xF12b5dd4EAD5F743C6BaA640B0216200e89B60Da",
-      "transferRegistryAddress": "0x345cA3e014Aaf5dcA488057592ee47305D9B3e10",
-      "TestToken": "0x8f0483125FCb9aaAEFA9209D8E9d7b9C8B9Fb90F"
-=======
-      "channelMastercopyAddress": "0xF12b5dd4EAD5F743C6BaA640B0216200e89B60Da",
       "channelFactoryAddress": "0x345cA3e014Aaf5dcA488057592ee47305D9B3e10",
-      "transferRegistryAddress": "0x9FBDa871d559710256a2502A2517b794B482Db40",
-      "testTokenAddress": "0x8CdaF0CD259887258Bc13a92C0a6dA92698644C0"
+      "testTokenAddress": "0x8CdaF0CD259887258Bc13a92C0a6dA92698644C0",
+      "transferRegistryAddress": "0x9FBDa871d559710256a2502A2517b794B482Db40"
     },
     "1338": {
       "channelFactoryAddress": "0x345cA3e014Aaf5dcA488057592ee47305D9B3e10",
-      "channelMastercopyAddress": "0xF12b5dd4EAD5F743C6BaA640B0216200e89B60Da",
-      "transferRegistryAddress": "0x9FBDa871d559710256a2502A2517b794B482Db40",
-      "testTokenAddress": "0x8CdaF0CD259887258Bc13a92C0a6dA92698644C0"
->>>>>>> ce04445d
+      "testTokenAddress": "0x8CdaF0CD259887258Bc13a92C0a6dA92698644C0",
+      "transferRegistryAddress": "0x9FBDa871d559710256a2502A2517b794B482Db40"
     }
   },
   "chainProviders": {
