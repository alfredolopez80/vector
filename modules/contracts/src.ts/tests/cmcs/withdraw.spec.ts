/* eslint-disable @typescript-eslint/no-empty-function */
<<<<<<< HEAD
import { ChannelSigner, expect, getRandomAddress, getRandomBytes32 } from "@connext/vector-utils";
=======
import { ChannelSigner, expect, getRandomBytes32 } from "@connext/vector-utils";
import { BigNumber } from "@ethersproject/bignumber";
>>>>>>> eab35638
import { AddressZero } from "@ethersproject/constants";
import { Contract } from "@ethersproject/contracts";
import { parseEther } from "@ethersproject/units";
import { Wallet } from "@ethersproject/wallet";

import { getTestAddressBook, getTestChannel, alice } from "..";
import { deployContracts, WithdrawCommitment } from "../..";
import { AddressBook } from "../../addressBook";
import { bob, provider } from "../constants";

describe("CMCWithdraw.sol", function() {
  this.timeout(120_000);
  const recipient = Wallet.createRandom().address;

  let channel: Contract;
  let failingToken: Contract;
  let addressBook: AddressBook;

  beforeEach(async () => {
    addressBook = await getTestAddressBook();
    channel = await getTestChannel(addressBook);

    await deployContracts(alice, addressBook, [["FailingToken", []]]);
    failingToken = addressBook.getContract("FailingToken");
    await failingToken.mint(alice.address, parseEther("0.001"));

    // Send tokens and eth to channel
    const ethTx = await alice.sendTransaction({ to: channel.address, value: parseEther("0.001") });
    await ethTx.wait();

    const tokenTx = await failingToken.mint(channel.address, parseEther("0.001"));
    await tokenTx.wait();

    // Make transfers pass
    const dontRevert = await failingToken.setTransferShouldRevert(false);
    await dontRevert.wait();
    const dontFail = await failingToken.setTransferShouldFail(false);
    await dontFail.wait();
    const dontRejectEther = await failingToken.setRejectEther(false);
    await dontRejectEther.wait();
  });

  it("should work for Ether", async () => {
    const preWithdrawRecipient = await provider.getBalance(recipient);
    const preWithdrawChannel = await provider.getBalance(channel.address);
    const withdrawAmount = BigNumber.from(1000);
    const nonce = BigNumber.from(1);
    const commitment = new WithdrawCommitment(
      channel.address,
      alice.address,
      bob.address,
      recipient,
      AddressZero,
      withdrawAmount.toString(),
      nonce.toString(),
    );

    const aliceSig = await new ChannelSigner(alice.privateKey).signMessage(commitment.hashToSign());
    const bobSig = await new ChannelSigner(bob.privateKey).signMessage(commitment.hashToSign());

    const withdrawData = commitment.getWithdrawData();
    expect(await channel.getWithdrawalTransactionRecord(withdrawData)).to.be.false;

    const tx = await channel.withdraw(withdrawData, aliceSig, bobSig);
    await tx.wait();

    expect(await provider.getBalance(recipient)).to.be.eq(preWithdrawRecipient.add(withdrawAmount));
    expect(await provider.getBalance(channel.address)).to.be.eq(preWithdrawChannel.sub(withdrawAmount));
    expect(await channel.getTotalTransferred(AddressZero)).to.be.eq(withdrawAmount);
    expect(await channel.getWithdrawalTransactionRecord(withdrawData)).to.be.true;
  });

  it("should work for standard-compliant tokens", async () => {
    const preWithdrawRecipient = await failingToken.balanceOf(recipient);
    const preWithdrawChannel = await failingToken.balanceOf(channel.address);
    const withdrawAmount = BigNumber.from(1000);
    const nonce = BigNumber.from(1);
    const commitment = new WithdrawCommitment(
      channel.address,
      alice.address,
      bob.address,
      recipient,
      failingToken.address,
      withdrawAmount.toString(),
      nonce.toString(),
    );

    const aliceSig = await new ChannelSigner(alice.privateKey).signMessage(commitment.hashToSign());
    const bobSig = await new ChannelSigner(bob.privateKey).signMessage(commitment.hashToSign());

    const withdrawData = commitment.getWithdrawData();
    expect(await channel.getWithdrawalTransactionRecord(withdrawData)).to.be.false;

    const tx = await channel.withdraw(withdrawData, aliceSig, bobSig);
    await tx.wait();

    expect(await failingToken.balanceOf(recipient)).to.be.eq(preWithdrawRecipient.add(withdrawAmount));
    expect(await failingToken.balanceOf(channel.address)).to.be.eq(preWithdrawChannel.sub(withdrawAmount));
    expect(await channel.getTotalTransferred(failingToken.address)).to.be.eq(withdrawAmount);
    expect(await channel.getWithdrawalTransactionRecord(withdrawData)).to.be.true;
  });

  it("should work for missing-return-value-bug tokens", async () => {
    await deployContracts(alice, addressBook, [["NonconformingToken", []]]);
    const nonconformingToken = addressBook.getContract("NonconformingToken");
    await nonconformingToken.mint(alice.address, parseEther("0.001"));

    // Send tokens to channel
    const tokenTx = await nonconformingToken.mint(channel.address, parseEther("0.001"));
    await tokenTx.wait();

    const preWithdrawRecipient = await nonconformingToken.balanceOf(recipient);
    const preWithdrawChannel = await nonconformingToken.balanceOf(channel.address);
    const withdrawAmount = BigNumber.from(1000);
    const nonce = BigNumber.from(1);
    const commitment = new WithdrawCommitment(
      channel.address,
      alice.address,
      bob.address,
      recipient,
      nonconformingToken.address,
      withdrawAmount.toString(),
      nonce.toString(),
    );

    const aliceSig = await new ChannelSigner(alice.privateKey).signMessage(commitment.hashToSign());
    const bobSig = await new ChannelSigner(bob.privateKey).signMessage(commitment.hashToSign());

    const withdrawData = commitment.getWithdrawData();
    expect(await channel.getWithdrawalTransactionRecord(withdrawData)).to.be.false;

    const tx = await channel.withdraw(withdrawData, aliceSig, bobSig);
    await tx.wait();

    expect(await nonconformingToken.balanceOf(recipient)).to.be.eq(preWithdrawRecipient.add(withdrawAmount));
    expect(await nonconformingToken.balanceOf(channel.address)).to.be.eq(preWithdrawChannel.sub(withdrawAmount));
    expect(await channel.getTotalTransferred(nonconformingToken.address)).to.be.eq(withdrawAmount);
    expect(await channel.getWithdrawalTransactionRecord(withdrawData)).to.be.true;
  });

  it("should fail for wrong channel address", async () => {
    const withdrawAmount = BigNumber.from(1000);
    const nonce = BigNumber.from(1);
    const commitment = new WithdrawCommitment(
      getRandomAddress(),
      alice.address,
      bob.address,
      recipient,
      AddressZero,
      withdrawAmount.toString(),
      nonce.toString(),
    );

    const aliceSig = await new ChannelSigner(alice.privateKey).signMessage(commitment.hashToSign());
    const bobSig = await new ChannelSigner(bob.privateKey).signMessage(commitment.hashToSign());

    const withdrawData = commitment.getWithdrawData();
    await expect(channel.withdraw(withdrawData, aliceSig, bobSig)).revertedWith(
      "CMCWithdraw: Channel address mismatch",
    );
  });

  it("should fail if alice signature is invalid", async () => {
    const withdrawAmount = BigNumber.from(1000);
    const nonce = BigNumber.from(1);
    const commitment = new WithdrawCommitment(
      channel.address,
      alice.address,
      bob.address,
      recipient,
      AddressZero,
      withdrawAmount.toString(),
      nonce.toString(),
    );

    const aliceSig = await new ChannelSigner(alice.privateKey).signMessage(getRandomBytes32());
    const bobSig = await new ChannelSigner(bob.privateKey).signMessage(commitment.hashToSign());

    const withdrawData = commitment.getWithdrawData();
    await expect(channel.withdraw(withdrawData, aliceSig, bobSig)).revertedWith(
      "CMCWithdraw: Invalid alice signature",
    );
  });

  it("should fail if bob signature is invalid", async () => {
    const withdrawAmount = BigNumber.from(1000);
    const nonce = BigNumber.from(1);
    const commitment = new WithdrawCommitment(
      channel.address,
      alice.address,
      bob.address,
      recipient,
      AddressZero,
      withdrawAmount.toString(),
      nonce.toString(),
    );

    const aliceSig = await new ChannelSigner(alice.privateKey).signMessage(commitment.hashToSign());
    const bobSig = await new ChannelSigner(bob.privateKey).signMessage(getRandomBytes32());

    const withdrawData = commitment.getWithdrawData();
    await expect(channel.withdraw(withdrawData, aliceSig, bobSig)).revertedWith(
      "CMCWithdraw: Invalid bob signature",
    );
  });

  it("should fail if the tx has already been executed", async () => {
    const withdrawAmount = BigNumber.from(1000);
    const nonce = BigNumber.from(1);
    const commitment = new WithdrawCommitment(
      channel.address,
      alice.address,
      bob.address,
      recipient,
      AddressZero,
      withdrawAmount.toString(),
      nonce.toString(),
    );

    const aliceSig = await new ChannelSigner(alice.privateKey).signMessage(commitment.hashToSign());
    const bobSig = await new ChannelSigner(bob.privateKey).signMessage(commitment.hashToSign());

    const withdrawData = commitment.getWithdrawData();
    await channel.withdraw(withdrawData, aliceSig, bobSig);
    await expect(channel.withdraw(withdrawData, aliceSig, bobSig)).revertedWith(
      "CMCWithdraw: Transaction has already been executed",
    );
  });

  it("should fail if Ether transfer reverts", async () => {
    const rejectEtherRecipient = failingToken.address;

    // Make transfers fail
    const rejectEther = await failingToken.setRejectEther(true);
    await rejectEther.wait();

    const withdrawAmount = BigNumber.from(1000);
    const nonce = BigNumber.from(1);
    const commitment = new WithdrawCommitment(
      channel.address,
      alice.address,
      bob.address,
      rejectEtherRecipient,
      AddressZero,
      withdrawAmount.toString(),
      nonce.toString(),
    );

    const aliceSig = await new ChannelSigner(alice.privateKey).signMessage(commitment.hashToSign());
    const bobSig = await new ChannelSigner(bob.privateKey).signMessage(commitment.hashToSign());
    const withdrawData = commitment.getWithdrawData();

    await expect(channel.withdraw(withdrawData, aliceSig, bobSig)).revertedWith(
      "CMCWithdraw: Transfer failed",
    );
  });

  it("should fail if token transfer fails", async () => {
    // Make transfers fail
    const failing = await failingToken.setTransferShouldFail(true);
    await failing.wait();

    const withdrawAmount = BigNumber.from(1000);
    const nonce = BigNumber.from(1);
    const commitment = new WithdrawCommitment(
      channel.address,
      alice.address,
      bob.address,
      recipient,
      failingToken.address,
      withdrawAmount.toString(),
      nonce.toString(),
    );

    const aliceSig = await new ChannelSigner(alice.privateKey).signMessage(commitment.hashToSign());
    const bobSig = await new ChannelSigner(bob.privateKey).signMessage(commitment.hashToSign());
    const withdrawData = commitment.getWithdrawData();

    await expect(channel.withdraw(withdrawData, aliceSig, bobSig)).revertedWith(
      "CMCWithdraw: Transfer failed",
    );
  });

  it("should fail if token transfer reverts", async () => {
    // Make transfers revert
    const reverting = await failingToken.setTransferShouldRevert(true);
    await reverting.wait();

    const withdrawAmount = BigNumber.from(1000);
    const nonce = BigNumber.from(1);
    const commitment = new WithdrawCommitment(
      channel.address,
      alice.address,
      bob.address,
      recipient,
      failingToken.address,
      withdrawAmount.toString(),
      nonce.toString(),
    );

    const aliceSig = await new ChannelSigner(alice.privateKey).signMessage(commitment.hashToSign());
    const bobSig = await new ChannelSigner(bob.privateKey).signMessage(commitment.hashToSign());
    const withdrawData = commitment.getWithdrawData();

    await expect(channel.withdraw(withdrawData, aliceSig, bobSig)).revertedWith(
      "FAIL: Failing token",
    );
  });

  it.skip("should call helper contract if given non-zero address", async () => {
  });
});<|MERGE_RESOLUTION|>--- conflicted
+++ resolved
@@ -1,10 +1,6 @@
 /* eslint-disable @typescript-eslint/no-empty-function */
-<<<<<<< HEAD
 import { ChannelSigner, expect, getRandomAddress, getRandomBytes32 } from "@connext/vector-utils";
-=======
-import { ChannelSigner, expect, getRandomBytes32 } from "@connext/vector-utils";
 import { BigNumber } from "@ethersproject/bignumber";
->>>>>>> eab35638
 import { AddressZero } from "@ethersproject/constants";
 import { Contract } from "@ethersproject/contracts";
 import { parseEther } from "@ethersproject/units";
@@ -184,9 +180,7 @@
     const bobSig = await new ChannelSigner(bob.privateKey).signMessage(commitment.hashToSign());
 
     const withdrawData = commitment.getWithdrawData();
-    await expect(channel.withdraw(withdrawData, aliceSig, bobSig)).revertedWith(
-      "CMCWithdraw: Invalid alice signature",
-    );
+    await expect(channel.withdraw(withdrawData, aliceSig, bobSig)).revertedWith("CMCWithdraw: Invalid alice signature");
   });
 
   it("should fail if bob signature is invalid", async () => {
@@ -206,9 +200,7 @@
     const bobSig = await new ChannelSigner(bob.privateKey).signMessage(getRandomBytes32());
 
     const withdrawData = commitment.getWithdrawData();
-    await expect(channel.withdraw(withdrawData, aliceSig, bobSig)).revertedWith(
-      "CMCWithdraw: Invalid bob signature",
-    );
+    await expect(channel.withdraw(withdrawData, aliceSig, bobSig)).revertedWith("CMCWithdraw: Invalid bob signature");
   });
 
   it("should fail if the tx has already been executed", async () => {
@@ -257,9 +249,7 @@
     const bobSig = await new ChannelSigner(bob.privateKey).signMessage(commitment.hashToSign());
     const withdrawData = commitment.getWithdrawData();
 
-    await expect(channel.withdraw(withdrawData, aliceSig, bobSig)).revertedWith(
-      "CMCWithdraw: Transfer failed",
-    );
+    await expect(channel.withdraw(withdrawData, aliceSig, bobSig)).revertedWith("CMCWithdraw: Transfer failed");
   });
 
   it("should fail if token transfer fails", async () => {
@@ -283,9 +273,7 @@
     const bobSig = await new ChannelSigner(bob.privateKey).signMessage(commitment.hashToSign());
     const withdrawData = commitment.getWithdrawData();
 
-    await expect(channel.withdraw(withdrawData, aliceSig, bobSig)).revertedWith(
-      "CMCWithdraw: Transfer failed",
-    );
+    await expect(channel.withdraw(withdrawData, aliceSig, bobSig)).revertedWith("CMCWithdraw: Transfer failed");
   });
 
   it("should fail if token transfer reverts", async () => {
@@ -309,11 +297,8 @@
     const bobSig = await new ChannelSigner(bob.privateKey).signMessage(commitment.hashToSign());
     const withdrawData = commitment.getWithdrawData();
 
-    await expect(channel.withdraw(withdrawData, aliceSig, bobSig)).revertedWith(
-      "FAIL: Failing token",
-    );
-  });
-
-  it.skip("should call helper contract if given non-zero address", async () => {
-  });
+    await expect(channel.withdraw(withdrawData, aliceSig, bobSig)).revertedWith("FAIL: Failing token");
+  });
+
+  it.skip("should call helper contract if given non-zero address", async () => {});
 });