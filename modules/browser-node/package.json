{
  "name": "@connext/vector-browser-node",
  "version": "0.0.40",
  "author": "",
  "license": "ISC",
  "description": "",
  "main": "dist/index.js",
  "types": "dist/index.d.ts",
  "files": [
    "dist",
    "src",
    "types"
  ],
  "scripts": {
    "build": "rm -rf dist && tsc",
    "start": "node dist/index.js",
    "test": "ts-mocha --bail --check-leaks --exit --timeout 60000 'src/**/*.spec.ts'"
  },
  "dependencies": {
<<<<<<< HEAD
    "@connext/vector-contracts": "0.0.39",
    "@connext/vector-engine": "0.0.39",
    "@connext/vector-types": "0.0.39",
    "@connext/vector-utils": "0.0.39",
    "@ethersproject/solidity": "5.0.6",
    "@sinclair/typebox": "0.12.7",
=======
    "@connext/vector-contracts": "0.0.40",
    "@connext/vector-engine": "0.0.40",
    "@connext/vector-types": "0.0.40",
    "@connext/vector-utils": "0.0.40",
    "@ethersproject/solidity": "5.0.7",
    "@sinclair/typebox": "0.11.0",
>>>>>>> 89d310dc
    "ajv": "6.12.6",
    "axios": "0.21.0",
    "dexie": "3.0.2",
    "merkletreejs": "0.2.9",
    "pino": "6.7.0",
    "ts-nats": "1.2.15"
  },
  "devDependencies": {
    "@types/chai": "4.2.14",
    "@types/chai-as-promised": "7.1.3",
    "@types/mocha": "8.0.3",
    "@types/node": "14.14.6",
    "babel-loader": "8.1.0",
    "chai": "4.2.0",
    "chai-as-promised": "7.1.1",
    "copy-webpack-plugin": "6.2.1",
    "fake-indexeddb": "3.1.2",
    "mocha": "8.2.0",
    "pino-pretty": "4.3.0",
    "ts-loader": "8.0.7",
    "ts-mocha": "8.0.0",
    "ts-node": "9.0.0",
    "typescript": "4.0.5",
    "webpack": "4.44.2",
    "webpack-cli": "4.1.0"
  }
}<|MERGE_RESOLUTION|>--- conflicted
+++ resolved
@@ -17,21 +17,12 @@
     "test": "ts-mocha --bail --check-leaks --exit --timeout 60000 'src/**/*.spec.ts'"
   },
   "dependencies": {
-<<<<<<< HEAD
-    "@connext/vector-contracts": "0.0.39",
-    "@connext/vector-engine": "0.0.39",
-    "@connext/vector-types": "0.0.39",
-    "@connext/vector-utils": "0.0.39",
-    "@ethersproject/solidity": "5.0.6",
-    "@sinclair/typebox": "0.12.7",
-=======
     "@connext/vector-contracts": "0.0.40",
     "@connext/vector-engine": "0.0.40",
     "@connext/vector-types": "0.0.40",
     "@connext/vector-utils": "0.0.40",
     "@ethersproject/solidity": "5.0.7",
-    "@sinclair/typebox": "0.11.0",
->>>>>>> 89d310dc
+    "@sinclair/typebox": "0.12.7",
     "ajv": "6.12.6",
     "axios": "0.21.0",
     "dexie": "3.0.2",
