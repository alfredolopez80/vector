--- conflicted
+++ resolved
@@ -55,29 +55,6 @@
 };
 
 export class BrowserStore implements IEngineStore, IChainServiceStore {
-<<<<<<< HEAD
-  async saveTransactionResponse(
-    channelAddress: string,
-    reason: TransactionReason,
-    transaction: providers.TransactionResponse,
-  ): Promise<void> {
-    throw new Error("Method not implemented.");
-  }
-  async saveTransactionReceipt(channelAddress: string, transaction: providers.TransactionReceipt): Promise<void> {
-    throw new Error("Method not implemented.");
-  }
-  getWithdrawalCommitment(transferId: string): Promise<WithdrawCommitmentJson | undefined> {
-    throw new Error("Method not implemented.");
-  }
-  getTransferByRoutingId(channelAddress: string, routingId: string): Promise<FullTransferState | undefined> {
-    throw new Error("Method not implemented.");
-  }
-  getTransfersByRoutingId(routingId: string): Promise<FullTransferState[]> {
-    throw new Error("Method not implemented.");
-  }
-  saveWithdrawalCommitment(transferId: string, withdrawCommitment: WithdrawCommitmentJson): Promise<void> {
-    throw new Error("Method not implemented.");
-=======
   private db: VectorIndexedDBDatabase;
 
   constructor(
@@ -88,7 +65,6 @@
     idbKeyRange?: { bound: Function; lowerBound: Function; upperBound: Function },
   ) {
     this.db = new VectorIndexedDBDatabase(indexedDB, idbKeyRange);
->>>>>>> ca629abf
   }
 
   async connect(): Promise<void> {
@@ -116,7 +92,7 @@
   async saveChannelState(
     channelState: FullChannelState<any>,
     commitment: ChannelCommitmentData,
-    transfer?: FullTransferState<any>,
+    transfer?: FullTransferState,
   ): Promise<void> {
     await this.db.transaction("rw", this.db.channels, this.db.transfers, async () => {
       await this.db.channels.put(channelState);
@@ -166,36 +142,24 @@
       bobSignature: channel.latestUpdate.bobSignature,
     };
   }
-<<<<<<< HEAD
-  getActiveTransfers(channelAddress: string): Promise<FullTransferState[]> {
-    throw new Error("Method not implemented.");
-  }
-  getTransferState(transferId: string): Promise<FullTransferState | undefined> {
-    throw new Error("Method not implemented.");
-  }
-  saveChannelState(
-    channelState: FullChannelState<any>,
-    commitment: ChannelCommitmentData,
-    transfer?: FullTransferState,
-=======
-
-  async getActiveTransfers(channelAddress: string): Promise<FullTransferState<any>[]> {
+
+  async getActiveTransfers(channelAddress: string): Promise<FullTransferState[]> {
     const collection = this.db.transfers.where("resolveUpdateNonce").equals(0);
     const transfers = await collection.toArray();
     return transfers.map(storedTransferToTransferState);
   }
 
-  async getTransferState(transferId: string): Promise<FullTransferState<any> | undefined> {
+  async getTransferState(transferId: string): Promise<FullTransferState | undefined> {
     const transfer = await this.db.transfers.get(transferId);
     return transfer ? storedTransferToTransferState(transfer) : undefined;
   }
 
-  async getTransferByRoutingId(channelAddress: string, routingId: string): Promise<FullTransferState<any> | undefined> {
+  async getTransferByRoutingId(channelAddress: string, routingId: string): Promise<FullTransferState | undefined> {
     const transfer = await this.db.transfers.get({ channelAddress, routingId });
     return transfer ? storedTransferToTransferState(transfer) : undefined;
   }
 
-  async getTransfersByRoutingId(routingId: string): Promise<FullTransferState<any>[]> {
+  async getTransfersByRoutingId(routingId: string): Promise<FullTransferState[]> {
     const transfers = this.db.transfers.where({ routingId });
     const ret = await transfers.toArray();
     return ret.map(storedTransferToTransferState);
@@ -205,7 +169,6 @@
     channelAddress: string,
     reason: TransactionReason,
     transaction: providers.TransactionResponse,
->>>>>>> ca629abf
   ): Promise<void> {
     await this.db.transactions.put({
       //// Helper fields
