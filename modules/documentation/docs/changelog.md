--- conflicted
+++ resolved
@@ -4,11 +4,8 @@
 
 - fix browser node store issue
 - fix `TFullTransferState` schema
-<<<<<<< HEAD
 - store `getChannelStateByParticipants` accepts identifiers instead of addresses
-=======
 - make sure all rpc queries properly return `Result` types in error cases
->>>>>>> 9aec9924
 
 ## 0.0.28
 
