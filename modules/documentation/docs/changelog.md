--- conflicted
+++ resolved
@@ -2,9 +2,8 @@
 
 ## Next Release
 
-<<<<<<< HEAD
 - \[engine, types\] Make timeout parameter optional for setup, conditional transfer, and withdraw
-=======
+
 ## 0.2.1-beta.2
 
 - \[engine\] Remove time validation on engine
@@ -16,7 +15,6 @@
 ## 0.2.1-beta.0
 
 - \[engine\] Fix error handler bug
->>>>>>> d7b73672
 
 ## 0.2.0
 
