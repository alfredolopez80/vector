--- conflicted
+++ resolved
@@ -8,16 +8,12 @@
   LinkedTransferResolverEncoding,
   LinkedTransferState,
   LinkedTransferStateEncoding,
-<<<<<<< HEAD
+  NetworkContext,
   ResolveUpdateDetails,
   SetupUpdateDetails,
   UpdateParams,
   UpdateParamsMap,
   UpdateType,
-=======
-  LinkedTransferResolverEncoding,
-  NetworkContext,
->>>>>>> c21de46d
 } from "@connext/vector-types";
 
 import { ChannelSigner } from "../channelSigner";
@@ -220,40 +216,8 @@
     ],
     channelAddress,
     latestDepositNonce: 1,
-<<<<<<< HEAD
-    lockedBalance: ["1", "2"],
-    merkleRoot: mkHash(),
-    nonce,
-    participants,
-    timeout: "1",
-    ...overrides,
-  };
-}
-
-export function createTestChannelState<T extends UpdateType = typeof UpdateType.setup>(
-  type: T,
-  overrides: PartialFullChannelState<T> = {},
-): FullChannelState<T> {
-  const channelAddress = overrides.channelAddress || mkAddress("0xccc");
-  const assetIds = overrides.assetIds ?? [mkAddress("0x0"), mkAddress("0x1")];
-  const nonce = overrides.nonce ?? 1;
-  const coreChannelState = createTestCoreChannelState({ ...overrides });
-  // Get some default values that should be consistent between
-  // the channel state and the channel update
-  const publicIdentifiers = overrides.publicIdentifiers ?? [mkPublicIdentifier("indraA"), mkPublicIdentifier("indraB")];
-  return {
-    latestUpdate: createTestChannelUpdate(type, {
-      channelAddress,
-      fromIdentifier: publicIdentifiers[0],
-      toIdentifier: publicIdentifiers[1],
-      assetId: assetIds[0],
-      nonce,
-      ...(overrides.latestUpdate ?? {}),
-    }) as any,
-=======
     latestUpdate,
     merkleRoot: mkHash(),
->>>>>>> c21de46d
     networkContext: {
       chainId: 1337,
       channelFactoryAddress: mkAddress("0xccccddddaaaaaffff"),
@@ -262,13 +226,8 @@
       ...(networkContext ?? {}),
     },
     publicIdentifiers,
-<<<<<<< HEAD
-    ...coreChannelState,
-    ...overrides,
-=======
     timeout: "1",
     ...rest,
->>>>>>> c21de46d
   };
 }
 
