import { WithdrawCommitment } from "@connext/vector-contracts";
import {
  ChainAddresses,
  ChannelUpdateEvent,
  ConditionalTransferCreatedPayload,
  ConditionalTransferResolvedPayload,
  DepositReconciledPayload,
  EngineEvents,
  FullChannelState,
  FullTransferState,
  IChannelSigner,
  IEngineStore,
  IMessagingService,
  IVectorChainService,
  IVectorProtocol,
  ProtocolEventName,
  TransferNames,
  SetupPayload,
  UpdateType,
  WithdrawalCreatedPayload,
  WithdrawalResolvedPayload,
  WITHDRAWAL_RECONCILED_EVENT,
  IVectorChainReader,
  REQUEST_COLLATERAL_EVENT,
  ChannelRpcMethods,
  EngineParams,
  ChannelRpcMethodsResponsesMap,
  Result,
  ChainError,
  EngineError,
  VectorError,
  IS_ALIVE_EVENT,
  Values,
  jsonifyError,
  WithdrawalQuote,
  IVectorStore,
  DEFAULT_FEE_EXPIRY,
  DEFAULT_CHANNEL_TIMEOUT,
  SIMPLE_WITHDRAWAL_GAS_ESTIMATE,
  GAS_ESTIMATES,
} from "@connext/vector-types";
import {
  getRandomBytes32,
  TESTNETS_WITH_FEES,
  hashWithdrawalQuote,
  recoverAddressFromChannelMessage,
  safeJsonStringify,
  mkSig,
} from "@connext/vector-utils";
import { getAddress } from "@ethersproject/address";
import { BigNumber } from "@ethersproject/bignumber";
import { Zero } from "@ethersproject/constants";
import Pino, { BaseLogger } from "pino";

import { IsAliveError, RestoreError, WithdrawQuoteError } from "./errors";

import { EngineEvtContainer } from "./index";
import { normalizeGasFees } from "./utils";

export async function setupEngineListeners(
  evts: EngineEvtContainer,
  chainService: IVectorChainService,
  vector: IVectorProtocol,
  messaging: IMessagingService,
  signer: IChannelSigner,
  store: IEngineStore,
  chainAddresses: ChainAddresses,
  logger: Pino.BaseLogger,
  setup: (
    params: EngineParams.Setup,
  ) => Promise<Result<ChannelRpcMethodsResponsesMap[typeof ChannelRpcMethods.chan_setup], EngineError>>,
  acquireRestoreLocks: (channel: FullChannelState) => Promise<Result<void, EngineError>>,
  releaseRestoreLocks: (channel: FullChannelState) => Promise<Result<void, EngineError>>,
  gasSubsidyPercentage: number,
): Promise<void> {
  // Set up listener for channel setup
  vector.on(
    ProtocolEventName.CHANNEL_UPDATE_EVENT,
    (event) => handleSetup(event, signer, vector, evts, logger),
    (event) => {
      const {
        updatedChannelState: {
          latestUpdate: { type },
        },
      } = event;
      return type === UpdateType.setup;
    },
  );

  // Set up listener for deposit reconciliations
  vector.on(
    ProtocolEventName.CHANNEL_UPDATE_EVENT,
    (event) => handleDepositReconciliation(event, signer, vector, evts, logger),
    (event) => {
      const {
        updatedChannelState: {
          latestUpdate: { type },
        },
      } = event;
      return type === UpdateType.deposit;
    },
  );

  // Set up listener for conditional transfer creations
  vector.on(
    ProtocolEventName.CHANNEL_UPDATE_EVENT,
    async (event) => await handleConditionalTransferCreation(event, store, chainService, chainAddresses, evts, logger),
    (event) => {
      const {
        updatedChannelState: {
          latestUpdate: { type },
        },
      } = event;
      return type === UpdateType.create;
    },
  );

  // Set up listener for conditional transfer resolutions
  vector.on(
    ProtocolEventName.CHANNEL_UPDATE_EVENT,
    async (event) =>
      await handleConditionalTransferResolution(event, chainAddresses, store, chainService, evts, logger),
    (event) => {
      const {
        updatedChannelState: {
          latestUpdate: { type },
        },
      } = event;
      return type === UpdateType.resolve;
    },
  );

  // Set up listener for withdrawal transfer creations
  vector.on(
    ProtocolEventName.CHANNEL_UPDATE_EVENT,
    async (event) =>
      await handleWithdrawalTransferCreation(
        event,
        signer,
        vector,
        store,
        evts,
        chainAddresses,
        chainService,
        logger,
        gasSubsidyPercentage,
      ),
    (event) => {
      const {
        updatedChannelState: {
          latestUpdate: { type },
        },
      } = event;
      return type === UpdateType.create;
    },
  );

  // Set up listener for withdrawal resolutions
  vector.on(
    ProtocolEventName.CHANNEL_UPDATE_EVENT,
    async (event) =>
      await handleWithdrawalTransferResolution(event, signer, store, evts, chainAddresses, chainService, logger),
    (event) => {
      const {
        updatedChannelState: {
          latestUpdate: { type },
        },
      } = event;
      return type === UpdateType.resolve;
    },
  );

  await messaging.onReceiveRestoreStateMessage(
    signer.publicIdentifier,
    async (
      restoreData: Result<{ chainId: number } | { channelAddress: string }, EngineError>,
      from: string,
      inbox: string,
    ) => {
      // If it is from yourself, do nothing
      if (from === signer.publicIdentifier) {
        return;
      }
      const method = "onReceiveRestoreStateMessage";
      logger.debug({ method }, "Handling message");

      // releases the lock, and acks to senders confirmation message
      const releaseLockAndAck = async (channelAddress: string, postToEvt = false) => {
        const channel = await store.getChannelState(channelAddress);
        if (!channel) {
          logger.error({ channelAddress }, "Failed to find channel to release lock");
          return;
        }
        await releaseRestoreLocks(channel);
        await messaging.respondToRestoreStateMessage(inbox, Result.ok(undefined));
        if (postToEvt) {
          // Post to evt
          evts[EngineEvents.RESTORE_STATE_EVENT].post({
            channelAddress: channel.channelAddress,
            aliceIdentifier: channel.aliceIdentifier,
            bobIdentifier: channel.bobIdentifier,
            chainId: channel.networkContext.chainId,
          });
        }
        return;
      };

      // Received error from counterparty
      if (restoreData.isError) {
        // releasing the lock should be done regardless of error
        logger.error({ message: restoreData.getError()!.message, method }, "Error received from counterparty restore");
        await releaseLockAndAck(restoreData.getError()!.context.channelAddress);
        return;
      }

      const data = restoreData.getValue();
      const [key] = Object.keys(data ?? []);
      if (key !== "chainId" && key !== "channelAddress") {
        logger.error({ data }, "Message malformed");
        return;
      }

      if (key === "channelAddress") {
        const { channelAddress } = data as { channelAddress: string };
        await releaseLockAndAck(channelAddress, true);
        return;
      }

      // Otherwise, they are looking to initiate a sync
      let channel: FullChannelState | undefined;
      const sendCannotRestoreFromError = (error: Values<typeof RestoreError.reasons>, context: any = {}) => {
        return messaging.respondToRestoreStateMessage(
          inbox,
          Result.fail(
            new RestoreError(error, channel?.channelAddress ?? "", signer.publicIdentifier, { ...context, method }),
          ),
        );
      };

      // Get info from store to send to counterparty
      const { chainId } = data as any;
      try {
        channel = await store.getChannelStateByParticipants(signer.publicIdentifier, from, chainId);
      } catch (e) {
        return sendCannotRestoreFromError(RestoreError.reasons.CouldNotGetChannel, {
          storeMethod: "getChannelStateByParticipants",
          chainId,
          identifiers: [signer.publicIdentifier, from],
        });
      }
      if (!channel) {
        return sendCannotRestoreFromError(RestoreError.reasons.ChannelNotFound, { chainId });
      }
      let activeTransfers: FullTransferState[];
      try {
        activeTransfers = await store.getActiveTransfers(channel.channelAddress);
      } catch (e) {
        return sendCannotRestoreFromError(RestoreError.reasons.CouldNotGetActiveTransfers, {
          storeMethod: "getActiveTransfers",
          chainId,
          channelAddress: channel.channelAddress,
        });
      }

      // Acquire lock
      const res = await acquireRestoreLocks(channel);
      if (res.isError) {
        return sendCannotRestoreFromError(RestoreError.reasons.AcquireLockError, {
          acquireLockError: jsonifyError(res.getError()!),
        });
      }

      // Send info to counterparty
      logger.debug(
        {
          channel: channel.channelAddress,
          nonce: channel.nonce,
          activeTransfers: activeTransfers.map((a) => a.transferId),
        },
        "Sending counterparty state to sync",
      );
      await messaging.respondToRestoreStateMessage(inbox, Result.ok({ channel, activeTransfers }));

      // Release lock on timeout regardless
      setTimeout(() => {
        releaseRestoreLocks(channel!);
      }, 15_000);
    },
  );

  await messaging.onReceiveIsAliveMessage(
    signer.publicIdentifier,
    async (
      params: Result<{ channelAddress: string; skipCheckIn?: boolean }, VectorError>,
      from: string,
      inbox: string,
    ) => {
      const needsResponse = from !== signer.publicIdentifier;
      const method = "onReceiveIsAliveMessage";
      const methodId = getRandomBytes32();
      if (params.isError) {
        logger.warn({ error: params.getError()?.message, method, methodId }, "Error received");
        return;
      }

      // get channel
      const { channelAddress } = params.getValue();
      const channel = await store.getChannelState(channelAddress);
      if (!channel) {
        logger.error({ channelAddress, method, methodId }, "Channel not found");
        needsResponse &&
          messaging.respondToIsAliveMessage(
            inbox,
            Result.fail(
              new IsAliveError(IsAliveError.reasons.ChannelNotFound, channelAddress, signer.publicIdentifier),
            ),
          );
        return;
      }

      // post to EVT
      evts[IS_ALIVE_EVENT].post({
        aliceIdentifier: channel.aliceIdentifier,
        bobIdentifier: channel.bobIdentifier,
        chainId: channel.networkContext.chainId,
        channelAddress: channel.channelAddress,
        skipCheckIn: params.getValue().skipCheckIn ?? false,
      });

      // handle hanging withdrawals
      // do NOT await this -- could involve 2+ onchain transactions:
      // one to deploy a channel and one to submit tx for each commitment
      resolveExistingWithdrawals(
        channel,
        signer,
        store,
        vector,
        chainAddresses,
        chainService,
        evts,
        logger,
        gasSubsidyPercentage,
      );

      // respond if necessary
      if (!needsResponse) {
        return;
      }
      await messaging.respondToIsAliveMessage(inbox, Result.ok({ channelAddress }));
      return;
    },
  );

  await messaging.onReceiveRequestCollateralMessage(signer.publicIdentifier, async (params, from, inbox) => {
    const method = "onReceiveRequestCollateralMessage";
    if (params.isError) {
      logger.error({ error: params.getError()?.message, method }, "Error received");
      return;
    }
    logger.info({ params: params.getValue(), method, from }, "Handling message");

    evts[REQUEST_COLLATERAL_EVENT].post({
      ...params.getValue(),
      aliceIdentifier: signer.publicIdentifier,
      bobIdentifier: from,
    });

    await messaging.respondToRequestCollateralMessage(
      inbox,
      Result.ok({ message: "Successfully requested collateral" }),
    );
  });

  await messaging.onReceiveSetupMessage(signer.publicIdentifier, async (params, from, inbox) => {
    const method = "onReceiveSetupMessage";
    if (params.isError) {
      logger.error({ error: params.getError()?.message, method }, "Error received");
      return;
    }
    const setupInfo = params.getValue();
    logger.info({ params: setupInfo, method }, "Handling message");
    const res = await setup({
      chainId: setupInfo.chainId,
      counterpartyIdentifier: from,
      timeout: setupInfo.timeout ?? DEFAULT_CHANNEL_TIMEOUT.toString(),
      meta: setupInfo.meta,
    });
    await messaging.respondToSetupMessage(
      inbox,
      res.isError ? Result.fail(res.getError()!) : Result.ok({ channelAddress: res.getValue().channelAddress }),
    );
  });

  await messaging.onReceiveWithdrawalQuoteMessage(signer.publicIdentifier, async (quoteRequest, from, inbox) => {
    const method = "onReceiveWithdrawalQuoteMessage";
    const methodId = getRandomBytes32();
    logger.info({ method, methodId, quoteRequest: quoteRequest.toJson() }, "Method started");
    if (quoteRequest.isError) {
      logger.error({ error: quoteRequest.getError()?.message, method, methodId }, "Error received");
      return;
    }
    const request = quoteRequest.getValue();
    logger.info({ ...request, method, methodId }, "Calculating quote");
    const calculatedQuote = await getWithdrawalQuote(
      request,
      gasSubsidyPercentage,
      signer,
      store,
      chainService,
      logger,
    );
    await messaging.respondToWithdrawalQuoteMessage(inbox, calculatedQuote);

    logger.info({ quote: calculatedQuote.toJson(), method, methodId }, "Method complete");
  });

  ////////////////////////////
  /// CHAIN SERVICE EVENTS
  chainService.on(EngineEvents.TRANSACTION_SUBMITTED, (data) => {
    evts[EngineEvents.TRANSACTION_SUBMITTED].post({
      ...data,
      publicIdentifier: signer.publicIdentifier,
    });
  });

  chainService.on(EngineEvents.TRANSACTION_MINED, (data) => {
    evts[EngineEvents.TRANSACTION_MINED].post({ ...data, publicIdentifier: signer.publicIdentifier });
  });

  chainService.on(EngineEvents.TRANSACTION_FAILED, (data) => {
    evts[EngineEvents.TRANSACTION_FAILED].post({ ...data, publicIdentifier: signer.publicIdentifier });
  });

  chainService.on(EngineEvents.CHANNEL_DISPUTED, (data) => {
    evts[EngineEvents.CHANNEL_DISPUTED].post({ ...data, publicIdentifier: signer.publicIdentifier });
  });

  chainService.on(EngineEvents.CHANNEL_DEFUNDED, (data) => {
    evts[EngineEvents.CHANNEL_DEFUNDED].post({ ...data, publicIdentifier: signer.publicIdentifier });
  });

  chainService.on(EngineEvents.TRANSFER_DISPUTED, (data) => {
    evts[EngineEvents.TRANSFER_DISPUTED].post({ ...data, publicIdentifier: signer.publicIdentifier });
  });

  chainService.on(EngineEvents.TRANSFER_DEFUNDED, (data) => {
    evts[EngineEvents.TRANSFER_DEFUNDED].post({ ...data, publicIdentifier: signer.publicIdentifier });
  });
}

export async function getWithdrawalQuote(
  request: EngineParams.GetWithdrawalQuote,
  _gasSubsidyPercentage: number,
  signer: IChannelSigner,
  _store: IVectorStore,
  _chainService: IVectorChainService,
  _logger: BaseLogger,
): Promise<Result<WithdrawalQuote, WithdrawQuoteError>> {
  const receiveExactAmount = request.receiveExactAmount ?? false;
  // Helper to sign the quote + return to user
  const createAndSignQuote = async (_fee: BigNumber): Promise<Result<WithdrawalQuote, WithdrawQuoteError>> => {
    const withdrawalAmount = receiveExactAmount ? BigNumber.from(request.amount).add(_fee) : request.amount;
    const quote = {
      channelAddress: request.channelAddress,
      amount: withdrawalAmount.toString(), // hash of negative value fails
      assetId: request.assetId,
      fee: _fee.toString(),
      expiry: (Date.now() + DEFAULT_FEE_EXPIRY).toString(), // TODO: make this configurable #436
    };
    try {
      const signature = await signer.signMessage(hashWithdrawalQuote(quote));
      return Result.ok({ ...quote, signature });
    } catch (e) {
      return Result.fail(
        new WithdrawQuoteError(WithdrawQuoteError.reasons.SignatureFailure, signer.publicIdentifier, request, {
          error: jsonifyError(e),
        }),
      );
    }
  };

<<<<<<< HEAD
  // Exit early if no fees
  if (gasSubsidyPercentage === 100) {
    return createAndSignQuote(Zero);
  }

  // Get channel from store
  const channel = await store.getChannelState(request.channelAddress);
  if (!channel) {
    return Result.fail(
      new WithdrawQuoteError(WithdrawQuoteError.reasons.ChannelNotFound, signer.publicIdentifier, request),
    );
  }

  // First check to see if the channel is deployed
  const code = await chainService.getCode(request.channelAddress, channel.networkContext.chainId);
  if (code.isError) {
    return Result.fail(
      new WithdrawQuoteError(WithdrawQuoteError.reasons.ChainServiceFailure, signer.publicIdentifier, request, {
        chainServiceMethod: "getCode",
        error: jsonifyError(code.getError()!),
      }),
    );
  }

  const gasEstimate =
    code.getValue() !== "0x"
      ? SIMPLE_WITHDRAWAL_GAS_ESTIMATE
      : SIMPLE_WITHDRAWAL_GAS_ESTIMATE.add(GAS_ESTIMATES.createChannel);

  // Get the gas price
  const gasPrice = await chainService.getGasPrice(channel.networkContext.chainId);
  if (gasPrice.isError) {
    return Result.fail(
      new WithdrawQuoteError(WithdrawQuoteError.reasons.ChainServiceFailure, signer.publicIdentifier, request, {
        chainServiceMethod: "getGasPrice",
        error: jsonifyError(gasPrice.getError()!),
      }),
    );
  }

  // Convert ethFee to price in given `assetId`
  const assetDecimals = await chainService.getDecimals(request.assetId, channel.networkContext.chainId);
  if (assetDecimals.isError) {
    return Result.fail(
      new WithdrawQuoteError(WithdrawQuoteError.reasons.ChainServiceFailure, signer.publicIdentifier, request, {
        chainServiceMethod: "getDecimals",
        error: jsonifyError(assetDecimals.getError()!),
      }),
    );
  }

  const normalizedGasCost =
    channel.networkContext.chainId === 1 || TESTNETS_WITH_FEES.includes(channel.networkContext.chainId) // fromAsset MUST be on mainnet or hardcoded
      ? await normalizeGasFees(
          gasEstimate,
          18,
          request.assetId,
          assetDecimals.getValue(),
          channel.networkContext.chainId,
          chainService,
          logger,
        )
      : Result.ok(Zero);

  if (normalizedGasCost.isError) {
    return Result.fail(
      new WithdrawQuoteError(WithdrawQuoteError.reasons.ExchangeRateError, signer.publicIdentifier, request, {
        error: jsonifyError(normalizedGasCost.getError()!),
      }),
    );
  }

  const fee = normalizedGasCost
    .getValue()
    .mul(100 - gasSubsidyPercentage)
    .div(100);

  return createAndSignQuote(fee);
=======
  // removing withdrawal fees since they are currently trusted and they show up on the wrong side of the channel
  // see https://github.com/connext/vector/issues/529
  return createAndSignQuote(Zero);
>>>>>>> 30e34b07
}

export async function resolveExistingWithdrawals(
  channel: FullChannelState,
  signer: IChannelSigner,
  store: IEngineStore,
  vector: IVectorProtocol,
  chainAddresses: ChainAddresses,
  chainService: IVectorChainService,
  evts: EngineEvtContainer,
  logger: BaseLogger,
  gasSubsidyPercentage: number,
): Promise<void> {
  const method = "resolveExistingWithdrawals";
  const methodId = getRandomBytes32();
  // check for withdrawals between you and counterparty that need to be resolved
  // by you
  const activeTransfers = await vector.getActiveTransfers(channel.channelAddress);
  logger.info({ method, methodId }, "Got active transfers in isAlive channel");
  // active transfer needs to be a withdrawal
  // isWithdrawTransfer is async so it needs to be awaited
  const withdrawalsOnlyPromises = await Promise.all(
    activeTransfers.map(async (transfer) => {
      const isWithdraw = await isWithdrawTransfer(transfer, chainAddresses, chainService);
      return !isWithdraw.isError && isWithdraw.getValue() ? transfer : undefined;
    }),
  );
  const withdrawalsOnly = withdrawalsOnlyPromises.filter((x) => !!x); // filter undefined
  const withdrawalsToComplete = withdrawalsOnly.filter(async (transfer) => {
    return transfer!.responderIdentifier === signer.publicIdentifier;
  });
  await Promise.all(
    withdrawalsToComplete.map(async (transfer) => {
      logger.info({ method, methodId, transfer: transfer!.transferId }, "Found withdrawal to handle");
      await resolveWithdrawal(
        channel,
        transfer!,
        vector,
        evts,
        store,
        signer,
        chainService,
        logger,
        gasSubsidyPercentage,
      );
      logger.info({ method, methodId, transfer: transfer!.transferId }, "Resolved withdrawal");
    }),
  );
}

function handleSetup(
  event: ChannelUpdateEvent,
  signer: IChannelSigner,
  vector: IVectorProtocol,
  evts: EngineEvtContainer,
  logger: Pino.BaseLogger,
): void {
  logger.info({ channelAddress: event.updatedChannelState.channelAddress }, "Handling setup event");
  // Emit the properly structured event
  const {
    channelAddress,
    aliceIdentifier,
    bobIdentifier,
    networkContext: { chainId },
    latestUpdate: {
      details: { meta },
    },
  } = event.updatedChannelState as FullChannelState;
  const payload: SetupPayload = {
    channelAddress,
    aliceIdentifier,
    bobIdentifier,
    chainId,
    meta,
  };
  evts[EngineEvents.SETUP].post(payload);
}

function handleDepositReconciliation(
  event: ChannelUpdateEvent,
  signer: IChannelSigner,
  vector: IVectorProtocol,
  evts: EngineEvtContainer,
  logger: Pino.BaseLogger,
): void {
  logger.info({ channelAddress: event.updatedChannelState.channelAddress }, "Handling deposit reconciliation event");
  // Emit the properly structured event
  const {
    aliceIdentifier,
    bobIdentifier,
    channelAddress,
    balances,
    assetIds,
    latestUpdate: {
      assetId,
      details: { meta },
    },
  } = event.updatedChannelState as FullChannelState;
  const payload: DepositReconciledPayload = {
    aliceIdentifier,
    bobIdentifier,
    channelAddress,
    assetId,
    channelBalance: balances[assetIds.findIndex((a) => getAddress(a) === getAddress(assetId))],
    meta,
  };
  evts[EngineEvents.DEPOSIT_RECONCILED].post(payload);
}

async function handleConditionalTransferCreation(
  event: ChannelUpdateEvent,
  store: IEngineStore,
  chainService: IVectorChainReader,
  chainAddresses: ChainAddresses,
  evts: EngineEvtContainer,
  logger: Pino.BaseLogger,
): Promise<void> {
  const isWithdrawRes = await isWithdrawTransfer(event.updatedTransfer!, chainAddresses, chainService);
  if (isWithdrawRes.isError) {
    logger.warn(
      { method: "isWithdrawRes", ...isWithdrawRes.getError()!.context },
      "Failed to determine if transfer is withdrawal",
    );
    return;
  }
  if (isWithdrawRes.getValue()) {
    return;
  }
  const {
    aliceIdentifier,
    bobIdentifier,
    assetIds,
    balances,
    channelAddress,
    networkContext: { chainId },
    latestUpdate: {
      assetId,
      details: {
        transferId,
        transferDefinition,
        meta: { routingId },
      },
    },
  } = event.updatedChannelState as FullChannelState;
  logger.info({ channelAddress }, "Handling conditional transfer create event");
  // Emit the properly structured event
  const transfer = event.updatedTransfer;
  if (!transfer) {
    logger.warn({ transferId }, "Transfer not found after creation");
    return;
  }

  const registryInfo = await chainService.getRegisteredTransferByDefinition(
    transferDefinition,
    chainAddresses[chainId].transferRegistryAddress,
    chainId,
  );
  let conditionType: string;
  if (registryInfo.isError) {
    logger.warn({ error: registryInfo.getError()!.message }, "Failed to get registry info");
    conditionType = transferDefinition;
  } else {
    conditionType = registryInfo.getValue().name;
  }

  const assetIdx = assetIds.findIndex((a) => getAddress(a) === getAddress(assetId));
  const payload: ConditionalTransferCreatedPayload = {
    aliceIdentifier,
    bobIdentifier,
    channelAddress,
    channelBalance: balances[assetIdx],
    transfer,
    conditionType,
    activeTransferIds: event.updatedTransfers?.map((t) => t.transferId),
  };
  evts[EngineEvents.CONDITIONAL_TRANSFER_CREATED].post(payload);

  // If we should not route the transfer, do nothing
  if (!routingId || transfer.meta?.routingId !== routingId) {
    logger.warn({ transferId, routingId, meta: transfer.meta }, "Cannot route transfer");
    return;
  }
}

async function handleConditionalTransferResolution(
  event: ChannelUpdateEvent,
  chainAddresses: ChainAddresses,
  store: IEngineStore,
  chainService: IVectorChainReader,
  evts: EngineEvtContainer,
  logger: Pino.BaseLogger,
): Promise<void> {
  const isWithdrawRes = await isWithdrawTransfer(event.updatedTransfer!, chainAddresses, chainService);
  if (isWithdrawRes.isError) {
    logger.warn(
      { method: "isWithdrawRes", ...isWithdrawRes.getError()!.context },
      "Failed to determine if transfer is withdrawal",
    );
    return;
  }
  if (isWithdrawRes.getValue()) {
    return;
  }
  logger.info(
    { channelAddress: event.updatedChannelState.channelAddress },
    "Handling conditional transfer resolve event",
  );
  const {
    aliceIdentifier,
    bobIdentifier,
    channelAddress,
    assetIds,
    balances,
    networkContext: { chainId },
    latestUpdate: {
      assetId,
      details: { transferDefinition },
    },
  } = event.updatedChannelState as FullChannelState;
  // Emit the properly structured event
  const registryInfo = await chainService.getRegisteredTransferByDefinition(
    transferDefinition,
    chainAddresses[chainId].transferRegistryAddress,
    chainId,
  );
  let conditionType: string;
  if (registryInfo.isError) {
    logger.warn({ error: registryInfo.getError()!.message }, "Faild to get registry info");
    conditionType = transferDefinition;
  } else {
    conditionType = registryInfo.getValue().name;
  }
  const transfer = event.updatedTransfer;
  const payload: ConditionalTransferResolvedPayload = {
    aliceIdentifier,
    bobIdentifier,
    channelAddress,
    channelBalance: balances[assetIds.findIndex((a) => getAddress(a) === getAddress(assetId))],
    transfer: transfer!,
    conditionType,
    activeTransferIds: event.updatedTransfers?.map((t) => t.transferId),
  };
  evts[EngineEvents.CONDITIONAL_TRANSFER_RESOLVED].post(payload);
}

async function handleWithdrawalTransferCreation(
  event: ChannelUpdateEvent,
  signer: IChannelSigner,
  vector: IVectorProtocol,
  store: IEngineStore,
  evts: EngineEvtContainer,
  chainAddresses: ChainAddresses,
  chainService: IVectorChainService,
  logger: Pino.BaseLogger,
  gasSubsidyPercentage: number,
): Promise<void> {
  const isWithdrawRes = await isWithdrawTransfer(event.updatedTransfer!, chainAddresses, chainService);
  if (isWithdrawRes.isError) {
    logger.warn(
      { method: "handleWithdrawalTransferCreation", error: jsonifyError(isWithdrawRes.getError()!) },
      "Failed to determine if transfer is withdrawal",
    );
    return;
  }
  if (!isWithdrawRes.getValue()) {
    return;
  }
  await resolveWithdrawal(
    event.updatedChannelState,
    event.updatedTransfer!,
    vector,
    evts,
    store,
    signer,
    chainService,
    logger,
    gasSubsidyPercentage,
  );
}

async function handleWithdrawalTransferResolution(
  event: ChannelUpdateEvent,
  signer: IChannelSigner,
  store: IEngineStore,
  evts: EngineEvtContainer,
  chainAddresses: ChainAddresses,
  chainService: IVectorChainService,
  logger: Pino.BaseLogger = Pino(),
): Promise<void> {
  const isWithdrawRes = await isWithdrawTransfer(event.updatedTransfer!, chainAddresses, chainService);
  if (isWithdrawRes.isError) {
    logger.warn(
      { method: "isWithdrawRes", ...isWithdrawRes.getError()!.context },
      "Failed to determine if transfer is withdrawal",
    );
    return;
  }
  if (!isWithdrawRes.getValue()) {
    return;
  }
  const method = "handleWithdrawalTransferResolution";
  const methodId = getRandomBytes32();

  const {
    aliceIdentifier,
    bobIdentifier,
    channelAddress,
    balances,
    assetIds,
    alice,
    bob,
    latestUpdate: {
      details: { transferId, meta },
      assetId,
      fromIdentifier,
    },
  } = event.updatedChannelState as FullChannelState;
  logger.info({ method, channelAddress, transferId, methodId }, "Started");

  // Get the withdrawal amount
  if (!event.updatedTransfer) {
    logger.warn({ method, transferId, channelAddress }, "Could not find transfer for withdrawal resolution");
    return;
  }

  // withdrawals burn the balance on resolve, so the only
  // reliable way to get a withdrawal amount is
  // via the initial balance in the transfer state
  const withdrawalAmount = event.updatedTransfer.transferState.balance.amount
    .reduce((prev, curr) => prev.add(curr), BigNumber.from(0))
    .sub(event.updatedTransfer.transferState.fee);

  logger.info(
    {
      method,
      methodId,
      withdrawalAmount: withdrawalAmount.toString(),
      initiator: event.updatedTransfer.initiator,
      responder: event.updatedTransfer.responder,
      fee: event.updatedTransfer.transferState.fee,
    },
    "Withdrawal info",
  );

  // Generate commitment, and save the double signed version
  const commitment = new WithdrawCommitment(
    channelAddress,
    alice,
    bob,
    event.updatedTransfer.balance.to[0],
    assetId,
    withdrawalAmount.toString(),
    event.updatedTransfer.transferState.nonce,
    event.updatedTransfer.transferState.callTo,
    event.updatedTransfer.transferState.callData,
    meta?.transactionHash ?? undefined,
  );
  await commitment.addSignatures(
    event.updatedTransfer.transferState.initiatorSignature,
    event.updatedTransfer.transferResolver!.responderSignature,
  );

  // Post to evt
  const assetIdx = assetIds.findIndex((a) => getAddress(a) === getAddress(assetId));
  const payload: WithdrawalResolvedPayload = {
    aliceIdentifier,
    bobIdentifier,
    assetId,
    amount: withdrawalAmount.toString(),
    fee: event.updatedTransfer.transferState.fee,
    recipient: event.updatedTransfer.balance.to[0],
    channelBalance: balances[assetIdx],
    channelAddress,
    transfer: event.updatedTransfer,
    callTo: event.updatedTransfer.transferState.callTo,
    callData: event.updatedTransfer.transferState.callData,
    transaction: commitment.getSignedTransaction(),
  };
  evts[EngineEvents.WITHDRAWAL_RESOLVED].post(payload);

  // If it is not from counterparty, do not respond
  if (fromIdentifier === signer.publicIdentifier) {
    logger.debug(
      { method, methodId, withdrawalAmount: withdrawalAmount.toString(), assetId },
      "Our own resolution, no need to do anything",
    );
    return;
  }

  // Try to submit the transaction to chain IFF you are alice
  // Otherwise, alice should have submitted the tx (hash is in meta)
  if (signer.address !== alice) {
    // Store the double signed commitment
    await store.saveWithdrawalCommitment(transferId, commitment.toJson());
    // Withdrawal resolution meta will include the transaction hash,
    // post to EVT here
    evts[WITHDRAWAL_RECONCILED_EVENT].post({
      aliceIdentifier,
      bobIdentifier,
      channelAddress,
      transferId,
      transactionHash: meta?.transactionHash,
      meta: event.updatedTransfer.meta,
    });
    logger.info({ method, methodId, withdrawalAmount: withdrawalAmount.toString(), assetId }, "Completed");
    return;
  }

  // Here, alice is handling her own resolved withdrawals

  // If it is mainnet, alice should hold the withdrawals and submit them
  // at a lower gas price.
  // NOTE: The logic to hold withdrawals until gas price is lower exists in
  // the server-node ONLY. This makes the implicit assumption that browser-nodes
  // will *NOT* be alice. This is safe because this assumption is also made
  // on setup when the browser-node will always `requestSetup`
  if (event.updatedChannelState.networkContext.chainId === 1) {
    await store.saveWithdrawalCommitment(transferId, commitment.toJson());
    logger.debug({ method, channel: event.updatedChannelState.channelAddress }, "Holding mainnet withdrawal");
    return;
  }

  // Submit withdrawal to chain IFF not mainnet
  const withdrawalResponse = await chainService.sendWithdrawTx(
    event.updatedChannelState,
    commitment.getSignedTransaction(),
  );

  if (withdrawalResponse.isError) {
    // Store the double signed commitment
    await store.saveWithdrawalCommitment(transferId, commitment.toJson());
    logger.warn(
      { method, error: withdrawalResponse.getError()!.message, channelAddress, transferId },
      "Failed to submit withdraw",
    );
    return;
  }
  const tx = withdrawalResponse.getValue();
  commitment.addTransaction(tx.hash);
  await store.saveWithdrawalCommitment(transferId, commitment.toJson());

  // alice submitted her own withdrawal, post to evt
  evts[WITHDRAWAL_RECONCILED_EVENT].post({
    aliceIdentifier,
    bobIdentifier,
    channelAddress,
    transferId,
    transactionHash: tx.hash,
  });
  logger.info({ transactionHash: tx.hash }, "Submitted withdraw tx");
  const receipt = await tx.completed();
  if (receipt.isError) {
    logger.error({ method, receipt: receipt.getError()! }, "Withdraw tx reverted");
  } else {
    logger.info({ method, transactionHash: receipt.getValue().transactionHash }, "Withdraw tx mined, completed");
  }
}

const isWithdrawTransfer = async (
  transfer: FullTransferState,
  chainAddresses: ChainAddresses,
  chainService: IVectorChainReader,
): Promise<Result<boolean, ChainError>> => {
  const withdrawInfo = await chainService.getRegisteredTransferByName(
    TransferNames.Withdraw,
    chainAddresses[transfer.chainId].transferRegistryAddress,
    transfer.chainId,
  );
  if (withdrawInfo.isError) {
    return Result.fail(withdrawInfo.getError()!);
  }
  const { definition } = withdrawInfo.getValue();
  return Result.ok(transfer.transferDefinition === definition);
};

export const resolveWithdrawal = async (
  channelState: FullChannelState,
  transfer: FullTransferState,
  vector: IVectorProtocol,
  evts: EngineEvtContainer,
  store: IEngineStore,
  signer: IChannelSigner,
  chainService: IVectorChainService,
  logger: BaseLogger,
  gasSubsidyPercentage: number,
): Promise<void> => {
  const method = "resolveWithdrawal";
  const methodId = getRandomBytes32();

  // If you receive a withdrawal creation, you should
  // resolve the withdrawal with your signature
  const {
    aliceIdentifier,
    bobIdentifier,
    channelAddress,
    balances,
    assetIds,
    alice,
    bob,
  } = channelState as FullChannelState;
  logger.info(
    { channelAddress, transferId: transfer.transferId, assetId: transfer.assetId, method, methodId },
    "Started",
  );

  // Get the recipient + amount from the transfer state
  const {
    meta,
    assetId,
    initiatorIdentifier,
    transferId,
    transferState: { nonce, initiatorSignature, fee, initiator, responder, callTo, callData, balance },
  } = transfer;

  // determine whether or not alice should submit
  const initiatorSubmits = meta.initiatorSubmits ?? false;

  // withdrawals burn the balance on resolve, so the only
  // reliable way to get a withdrawal amount is
  // via the initial balance in the transfer state
  const withdrawalAmount = balance.amount.reduce((prev, curr) => prev.add(curr), BigNumber.from(0)).sub(fee);
  logger.debug({ withdrawalAmount: withdrawalAmount.toString(), initiator, responder, fee }, "Withdrawal info");

  // Post to evt
  const assetIdx = assetIds.findIndex((a) => getAddress(a) === getAddress(assetId));
  const payload: WithdrawalCreatedPayload = {
    aliceIdentifier,
    bobIdentifier,
    assetId,
    amount: withdrawalAmount.toString(),
    fee,
    recipient: balance.to[0],
    channelBalance: balances[assetIdx],
    channelAddress,
    transfer,
    callTo,
    callData,
  };
  evts[EngineEvents.WITHDRAWAL_CREATED].post(payload);

  // If it is not from counterparty, do not respond
  if (initiatorIdentifier === signer.publicIdentifier) {
    logger.info({ method }, "Waiting for counterparty sig");
    return;
  }

  // no longer checking withdrawal quote, see https://github.com/connext/vector/issues/529

  const commitment = new WithdrawCommitment(
    channelAddress,
    alice,
    bob,
    balance.to[0],
    assetId,
    withdrawalAmount.toString(),
    nonce,
    callTo,
    callData,
  );

  // Generate your signature on the withdrawal commitment
  const responderSignature = await signer.signMessage(commitment.hashToSign());
  await commitment.addSignatures(initiatorSignature, responderSignature);

  // Assume that only alice will try to submit the withdrawal to chain.
  // Alice may or may not charge a fee for this service, and both parties
  // are welcome to submit the commitment if the other party does not.

  let transactionHash: string | undefined = undefined;
  if (signer.address === alice && !initiatorSubmits) {
    // Submit withdrawal to chain
    logger.info(
      { method, withdrawalAmount: withdrawalAmount.toString(), channelAddress },
      "Submitting withdrawal to chain",
    );
    const withdrawalResponse = await chainService.sendWithdrawTx(channelState, commitment.getSignedTransaction());

    // IFF the withdrawal was successfully submitted, resolve the transfer
    // with the transactionHash in the meta
    if (!withdrawalResponse.isError) {
      transactionHash = withdrawalResponse.getValue()!.hash;
      logger.info({ method, transactionHash }, "Submitted tx");
      // Post to reconciliation evt on submission
      evts[WITHDRAWAL_RECONCILED_EVENT].post({
        aliceIdentifier,
        bobIdentifier,
        channelAddress,
        transferId,
        transactionHash,
      });
    } else {
      // log the transaction error, try to resolve with an undefined hash
      logger.error({ error: withdrawalResponse.getError()!.message, method }, "Failed to submit tx");
    }
  }
  commitment.addTransaction(transactionHash);
  // Store the double signed commitment
  await store.saveWithdrawalCommitment(transfer.transferId, commitment.toJson());

  // Resolve withdrawal from counterparty
  // See note above re: fees + injected validation
  const resolveMeta = { transactionHash, ...(meta ?? {}) };
  const resolveRes = await vector.resolve({
    transferResolver: { responderSignature },
    transferId,
    channelAddress,
    meta: resolveMeta,
  });

  // Handle the error
  if (resolveRes.isError) {
    logger.error(
      {
        method,
        error: resolveRes.getError()!.message,
        transferId,
        channelAddress,
        transactionHash,
      },
      "Failed to resolve",
    );
    return;
  }

  // Withdrawal successfully resolved
  logger.info(
    { method, amount: withdrawalAmount.toString(), assetId: transfer.assetId, fee, transactionHash },
    "Withdrawal resolved",
  );
};<|MERGE_RESOLUTION|>--- conflicted
+++ resolved
@@ -479,90 +479,9 @@
     }
   };
 
-<<<<<<< HEAD
-  // Exit early if no fees
-  if (gasSubsidyPercentage === 100) {
-    return createAndSignQuote(Zero);
-  }
-
-  // Get channel from store
-  const channel = await store.getChannelState(request.channelAddress);
-  if (!channel) {
-    return Result.fail(
-      new WithdrawQuoteError(WithdrawQuoteError.reasons.ChannelNotFound, signer.publicIdentifier, request),
-    );
-  }
-
-  // First check to see if the channel is deployed
-  const code = await chainService.getCode(request.channelAddress, channel.networkContext.chainId);
-  if (code.isError) {
-    return Result.fail(
-      new WithdrawQuoteError(WithdrawQuoteError.reasons.ChainServiceFailure, signer.publicIdentifier, request, {
-        chainServiceMethod: "getCode",
-        error: jsonifyError(code.getError()!),
-      }),
-    );
-  }
-
-  const gasEstimate =
-    code.getValue() !== "0x"
-      ? SIMPLE_WITHDRAWAL_GAS_ESTIMATE
-      : SIMPLE_WITHDRAWAL_GAS_ESTIMATE.add(GAS_ESTIMATES.createChannel);
-
-  // Get the gas price
-  const gasPrice = await chainService.getGasPrice(channel.networkContext.chainId);
-  if (gasPrice.isError) {
-    return Result.fail(
-      new WithdrawQuoteError(WithdrawQuoteError.reasons.ChainServiceFailure, signer.publicIdentifier, request, {
-        chainServiceMethod: "getGasPrice",
-        error: jsonifyError(gasPrice.getError()!),
-      }),
-    );
-  }
-
-  // Convert ethFee to price in given `assetId`
-  const assetDecimals = await chainService.getDecimals(request.assetId, channel.networkContext.chainId);
-  if (assetDecimals.isError) {
-    return Result.fail(
-      new WithdrawQuoteError(WithdrawQuoteError.reasons.ChainServiceFailure, signer.publicIdentifier, request, {
-        chainServiceMethod: "getDecimals",
-        error: jsonifyError(assetDecimals.getError()!),
-      }),
-    );
-  }
-
-  const normalizedGasCost =
-    channel.networkContext.chainId === 1 || TESTNETS_WITH_FEES.includes(channel.networkContext.chainId) // fromAsset MUST be on mainnet or hardcoded
-      ? await normalizeGasFees(
-          gasEstimate,
-          18,
-          request.assetId,
-          assetDecimals.getValue(),
-          channel.networkContext.chainId,
-          chainService,
-          logger,
-        )
-      : Result.ok(Zero);
-
-  if (normalizedGasCost.isError) {
-    return Result.fail(
-      new WithdrawQuoteError(WithdrawQuoteError.reasons.ExchangeRateError, signer.publicIdentifier, request, {
-        error: jsonifyError(normalizedGasCost.getError()!),
-      }),
-    );
-  }
-
-  const fee = normalizedGasCost
-    .getValue()
-    .mul(100 - gasSubsidyPercentage)
-    .div(100);
-
-  return createAndSignQuote(fee);
-=======
   // removing withdrawal fees since they are currently trusted and they show up on the wrong side of the channel
   // see https://github.com/connext/vector/issues/529
   return createAndSignQuote(Zero);
->>>>>>> 30e34b07
 }
 
 export async function resolveExistingWithdrawals(
