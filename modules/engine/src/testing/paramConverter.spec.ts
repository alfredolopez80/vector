import {
  CreateTransferParams,
  DEFAULT_TRANSFER_TIMEOUT,
  EngineParams,
  FullChannelState,
  FullTransferState,
  HashlockTransferState,
  RegisteredTransfer,
  ResolveTransferParams,
  Result,
  TransferNames,
  ChainError,
  UpdateType,
} from "@connext/vector-types";
import {
  createTestChannelState,
  createTestChannelStateWithSigners,
  createTestFullHashlockTransferState,
  getRandomAddress,
  getRandomBytes32,
  getRandomChannelSigner,
  getRandomIdentifier,
  mkAddress,
} from "@connext/vector-utils";
import { expect } from "chai";
import Sinon from "sinon";
import { VectorChainReader, WithdrawCommitment } from "@connext/vector-contracts";
import { BigNumber } from "@ethersproject/bignumber";
import { AddressZero } from "@ethersproject/constants";

import { InvalidTransferType } from "../errors";
import {
  convertConditionalTransferParams,
  convertResolveConditionParams,
  convertWithdrawParams,
} from "../paramConverter";

import { env } from "./env";

describe("ParamConverter", () => {
  const chainId = parseInt(Object.keys(env.chainProviders)[0]);
  const providerUrl = env.chainProviders[chainId];
  const signerA = getRandomChannelSigner(providerUrl);
  const signerB = getRandomChannelSigner(providerUrl);
  const chainAddresses = { ...env.chainAddresses };
  const withdrawRegisteredInfo: RegisteredTransfer = {
    definition: mkAddress("0xdef"),
    resolverEncoding: "resolve",
    stateEncoding: "state",
    name: TransferNames.Withdraw,
  };
  const transferRegisteredInfo: RegisteredTransfer = {
    definition: mkAddress("0xdef"),
    resolverEncoding: "resolve",
    stateEncoding: "state",
    name: TransferNames.HashlockTransfer,
  };
  let chainReader: Sinon.SinonStubbedInstance<VectorChainReader>;

  beforeEach(() => {
    chainReader = Sinon.createStubInstance(VectorChainReader);
    chainReader.getBlockNumber.resolves(Result.ok<number>(110));
  });

  afterEach(() => Sinon.restore());

  describe("convertConditionalTransferParams", () => {
    beforeEach(() => {
      chainReader.getRegisteredTransferByName.resolves(Result.ok<RegisteredTransfer>(transferRegisteredInfo));

      chainReader.getRegisteredTransferByDefinition.resolves(Result.ok<RegisteredTransfer>(transferRegisteredInfo));
    });

    const generateParams = (bIsRecipient = false, receipientChainId?: number): EngineParams.ConditionalTransfer => {
      const hashlockState: Omit<HashlockTransferState, "balance"> = {
        lockHash: getRandomBytes32(),
        expiry: "45000",
      };
      return {
        channelAddress: mkAddress("0xa"),
        amount: "8",
        assetId: mkAddress("0x0"),
        recipient: bIsRecipient ? signerB.publicIdentifier : getRandomIdentifier(),
        recipientChainId: receipientChainId ?? 1,
        recipientAssetId: mkAddress("0x1"),
        type: TransferNames.HashlockTransfer,
        details: hashlockState,
        meta: {
          message: "test",
          routingId: getRandomBytes32(),
        },
      };
    };

<<<<<<< HEAD
    it("should fail if params.type is a name and chainReader.getRegisteredTransferByName fails", async () => {
      chainReader.getRegisteredTransferByName.resolves(Result.fail(new ChainError("Failure")));
      const params: any = generateParams();
      // Set incorrect type
      params.conditionType = "FailingTest";
      const channelState: FullChannelState = createTestChannelState(UpdateType.deposit, {
=======
    it("should fail if initiator is receiver for same chain/network", async () => {
      const params = generateParams(true, chainId);
      const channelState: FullChannelState = createTestChannelStateWithSigners([signerA, signerB], "setup", {
>>>>>>> 22bdbf82
        channelAddress: params.channelAddress,
        networkContext: {
          ...chainAddresses[chainId],
          chainId,
          providerUrl,
        },
      });
<<<<<<< HEAD
      const ret = await convertConditionalTransferParams(params, signerA, channelState, chainAddresses, chainReader);
      expect(ret.isError).to.be.true;
      expect(ret.getError()).to.contain(new InvalidTransferType("Failure"));
    });
    it("should fail if params.type is an address and chainReader.getRegisteredTransferByDefinition fails", async () => {
      chainReader.getRegisteredTransferByDefinition.resolves(Result.fail(new ChainError("Failure")));
      const params: any = generateParams();
      // Set incorrect type
      params.type = getRandomAddress();
      const channelState: FullChannelState = createTestChannelState(UpdateType.deposit, {
        channelAddress: params.channelAddress,
        networkContext: {
          ...chainAddresses[chainId],
          chainId,
          providerUrl,
        },
      });
      const ret = await convertConditionalTransferParams(params, signerA, channelState, chainAddresses, chainReader);
      expect(ret.isError).to.be.true;
      expect(ret.getError()).to.contain(new InvalidTransferType("Failure"));
    });

    describe.skip("should work for A", () => {
      it("should work with provided params.recipientChainId", async () => {});
      it("should work with default params.recipientChainId", async () => {});
      it("should work with provided params.timeout", async () => {});
      it("should work with default params.timeout", async () => {});
      it("should work with provided params.recipientAssetId", async () => {});
      it("should work with provided params.assetId", async () => {});
      it("should work with in-channel recipient", async () => {});
      it("should work with out-of-channel recipient", async () => {});
      it("should work for A with out-of-channel recipient and given routingId", async () => {});
      it("should work when params.type is a name", async () => {});
      it("should work when params.type is an address (transferDefinition)", async () => {});
    });
    describe.skip("should work for B", () => {
      it("should work with provided params.recipientChainId", async () => {});
      it("should work with default params.recipientChainId", async () => {});
      it("should work with provided params.timeout", async () => {});
      it("should work with default params.timeout", async () => {});
      it("should work with provided params.recipientAssetId", async () => {});
      it("should work with provided params.assetId", async () => {});
      it("should work with in-channel recipient", async () => {});
      it("should work with out-of-channel recipient", async () => {});
      it("should work for A with out-of-channel recipient and given routingId", async () => {});
      it("should work when params.type is a name", async () => {});
      it("should work when params.type is an address (transferDefinition)", async () => {});
=======

      const ret = await convertConditionalTransferParams(params, signerB, channelState, chainAddresses, chainReader);

      expect(ret.isError).to.be.true;
      expect(ret.getError()).to.contain(new InvalidTransferType("An initiator cannot be a receiver on the same chain"));
>>>>>>> 22bdbf82
    });

    it("should work for A", async () => {
      const params = generateParams();
      const channelState: FullChannelState = createTestChannelStateWithSigners([signerA, signerB], UpdateType.deposit, {
        channelAddress: params.channelAddress,
        networkContext: {
          ...chainAddresses[chainId],
          chainId,
          providerUrl,
        },
      });
      const ret: CreateTransferParams = (
        await convertConditionalTransferParams(params, signerA, channelState, chainAddresses, chainReader)
      ).getValue();
      expect(ret).to.deep.eq({
        channelAddress: channelState.channelAddress,
        balance: {
          amount: [params.amount, "0"],
          to: [signerA.address, signerB.address],
        },
        assetId: params.assetId,
        transferDefinition: transferRegisteredInfo.definition,
        transferInitialState: {
          lockHash: params.details.lockHash,
          expiry: params.details.expiry,
        },
        timeout: DEFAULT_TRANSFER_TIMEOUT.toString(),
        meta: {
          requireOnline: false,
          routingId: params.meta!.routingId,
          path: [
            {
              recipientAssetId: params.recipientAssetId,
              recipientChainId: params.recipientChainId,
              recipient: params.recipient,
            },
          ],
          ...params.meta!,
        },
      });
    });

    it("should work for B", async () => {
      const params = generateParams();
      const channelState: FullChannelState = createTestChannelStateWithSigners([signerA, signerB], UpdateType.deposit, {
        channelAddress: params.channelAddress,
        networkContext: {
          ...chainAddresses[chainId],
          chainId,
          providerUrl,
        },
      });
      const ret: CreateTransferParams = (
        await convertConditionalTransferParams(params, signerB, channelState, chainAddresses, chainReader)
      ).getValue();
      expect(ret).to.deep.eq({
        channelAddress: channelState.channelAddress,
        balance: {
          amount: [params.amount, "0"],
          to: [signerB.address, signerA.address],
        },
        assetId: params.assetId,
        transferDefinition: transferRegisteredInfo.definition,
        transferInitialState: {
          lockHash: params.details.lockHash,
          expiry: params.details.expiry,
        },
        timeout: DEFAULT_TRANSFER_TIMEOUT.toString(),
        meta: {
          requireOnline: false,
          routingId: params.meta!.routingId,
          path: [
            {
              recipientAssetId: params.recipientAssetId,
              recipientChainId: params.recipientChainId,
              recipient: params.recipient,
            },
          ],
          ...params.meta,
        },
      });
    });
  });

  describe("convertResolveConditionParams", () => {
    const generateParams = (): EngineParams.ResolveTransfer => {
      return {
        channelAddress: mkAddress("0xa"),
        transferId: getRandomBytes32(),
        transferResolver: {
          preImage: getRandomBytes32(),
        },
        meta: {
          message: "test",
        },
      };
    };

    it("should work", async () => {
      const params = generateParams();
      const transferState: FullTransferState = createTestFullHashlockTransferState({
        channelAddress: params.channelAddress,
      });
      const ret: ResolveTransferParams = convertResolveConditionParams(params, transferState).getValue();
      expect(ret).to.deep.eq({
        channelAddress: params.channelAddress,
        transferId: transferState.transferId,
        transferResolver: {
          preImage: params.transferResolver.preImage,
        },
        meta: {
          details: params.meta,
        },
      });
    });
  });

  describe("convertWithdrawParams", () => {
    const generateParams = () => {
      return {
        channelAddress: mkAddress("0xa"),
        amount: "8",
        assetId: mkAddress("0x0"),
        recipient: mkAddress("0xb"),
        fee: "1",
        callTo: AddressZero,
        callData: "0x",
      };
    };

    beforeEach(() => {
      chainReader.getRegisteredTransferByName.resolves(Result.ok<RegisteredTransfer>(withdrawRegisteredInfo));

      chainReader.getRegisteredTransferByDefinition.resolves(Result.ok<RegisteredTransfer>(withdrawRegisteredInfo));
    });

    const generateChainData = (params, channel) => {
      const commitment = new WithdrawCommitment(
        channel.channelAddress,
        channel.alice,
        channel.bob,
        params.recipient,
        params.assetId,
        params.amount,
        channel.nonce.toString(),
      );
      return commitment.hashToSign();
    };

    it.skip("should fail if signer fails to sign message", async () => {});
    it.skip("should fail if it cannot get registry information", async () => {});
    describe.skip("should work for A", async () => {
      it("should work with provided params.fee", async () => {});
      it("should work without provided params.fee", async () => {});
      it("should work with provided params.callTo", async () => {});
      it("should work without provided params.callTo", async () => {});
      it("should work with provided params.callData", async () => {});
      it("should work without provided params.callData", async () => {});
    });
    describe.skip("should work for B", async () => {
      it("should work with provided params.fee", async () => {});
      it("should work without provided params.fee", async () => {});
      it("should work with provided params.callTo", async () => {});
      it("should work without provided params.callTo", async () => {});
      it("should work with provided params.callData", async () => {});
      it("should work without provided params.callData", async () => {});
    });

    it("should work for A", async () => {
      const params = generateParams();
      const channelState: FullChannelState = createTestChannelStateWithSigners([signerA, signerB], UpdateType.deposit, {
        channelAddress: params.channelAddress,
        networkContext: {
          ...chainAddresses[chainId],
          chainId,
          providerUrl,
        },
      });
      const withdrawHash = generateChainData(params, channelState);
      const signature = await signerA.signMessage(withdrawHash);

      const ret: CreateTransferParams = (
        await convertWithdrawParams(params, signerA, channelState, chainAddresses, chainReader)
      ).getValue();
      expect(ret).to.deep.eq({
        channelAddress: channelState.channelAddress,
        balance: {
          amount: [BigNumber.from(params.amount).add(params.fee).toString(), "0"],
          to: [params.recipient, channelState.bob],
        },
        assetId: params.assetId,
        transferDefinition: withdrawRegisteredInfo.definition,
        transferInitialState: {
          initiatorSignature: signature,
          initiator: signerA.address,
          responder: signerB.address,
          data: withdrawHash,
          nonce: channelState.nonce.toString(),
          fee: params.fee ?? "0",
          callTo: params.callTo ?? AddressZero,
          callData: params.callData ?? "0x",
        },
        timeout: DEFAULT_TRANSFER_TIMEOUT.toString(),
        meta: {
          withdrawNonce: channelState.nonce.toString(),
        },
      });
    });

    it("should work for B", async () => {
      const params = generateParams();
      const channelState: FullChannelState = createTestChannelStateWithSigners([signerA, signerB], UpdateType.deposit, {
        channelAddress: params.channelAddress,
        networkContext: {
          ...chainAddresses[chainId],
          chainId,
          providerUrl,
        },
      });
      const withdrawHash = generateChainData(params, channelState);
      const signature = await signerB.signMessage(withdrawHash);

      const ret: CreateTransferParams = (
        await convertWithdrawParams(params, signerB, channelState, chainAddresses, chainReader)
      ).getValue();
      expect(ret).to.deep.eq({
        channelAddress: channelState.channelAddress,
        balance: {
          amount: [BigNumber.from(params.amount).add(params.fee).toString(), "0"],
          to: [params.recipient, channelState.alice],
        },
        assetId: params.assetId,
        transferDefinition: withdrawRegisteredInfo.definition,
        transferInitialState: {
          initiatorSignature: signature,
          responder: signerA.address,
          initiator: signerB.address,
          data: withdrawHash,
          nonce: channelState.nonce.toString(),
          fee: params.fee ?? "0",
          callTo: params.callTo ?? AddressZero,
          callData: params.callData ?? "0x",
        },
        timeout: DEFAULT_TRANSFER_TIMEOUT.toString(),
        meta: {
          withdrawNonce: channelState.nonce.toString(),
        },
      });
    });
  });
});<|MERGE_RESOLUTION|>--- conflicted
+++ resolved
@@ -92,26 +92,23 @@
       };
     };
 
-<<<<<<< HEAD
     it("should fail if params.type is a name and chainReader.getRegisteredTransferByName fails", async () => {
       chainReader.getRegisteredTransferByName.resolves(Result.fail(new ChainError("Failure")));
       const params: any = generateParams();
       // Set incorrect type
       params.conditionType = "FailingTest";
-      const channelState: FullChannelState = createTestChannelState(UpdateType.deposit, {
-=======
+      const channelState: FullChannelState = createTestChannelState(UpdateType.deposit, {});
+    });
     it("should fail if initiator is receiver for same chain/network", async () => {
       const params = generateParams(true, chainId);
       const channelState: FullChannelState = createTestChannelStateWithSigners([signerA, signerB], "setup", {
->>>>>>> 22bdbf82
-        channelAddress: params.channelAddress,
-        networkContext: {
-          ...chainAddresses[chainId],
-          chainId,
-          providerUrl,
-        },
-      });
-<<<<<<< HEAD
+        channelAddress: params.channelAddress,
+        networkContext: {
+          ...chainAddresses[chainId],
+          chainId,
+          providerUrl,
+        },
+      });
       const ret = await convertConditionalTransferParams(params, signerA, channelState, chainAddresses, chainReader);
       expect(ret.isError).to.be.true;
       expect(ret.getError()).to.contain(new InvalidTransferType("Failure"));
@@ -159,13 +156,6 @@
       it("should work for A with out-of-channel recipient and given routingId", async () => {});
       it("should work when params.type is a name", async () => {});
       it("should work when params.type is an address (transferDefinition)", async () => {});
-=======
-
-      const ret = await convertConditionalTransferParams(params, signerB, channelState, chainAddresses, chainReader);
-
-      expect(ret.isError).to.be.true;
-      expect(ret.getError()).to.contain(new InvalidTransferType("An initiator cannot be a receiver on the same chain"));
->>>>>>> 22bdbf82
     });
 
     it("should work for A", async () => {
