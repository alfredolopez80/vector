--- conflicted
+++ resolved
@@ -213,12 +213,7 @@
 
     // TODO: consider a store method to find active transfer by routingId
     const transfers = await this.store.getActiveTransfers(params.channelAddress);
-<<<<<<< HEAD
-    let transfer: FullTransferState | undefined;
-    transfers.find(instance => instance.meta.routingId === params.routingId);
-=======
     const transfer = transfers.find(instance => instance.meta.routingId === params.routingId);
->>>>>>> 96d4ff79
     if (!transfer) {
       return Result.fail(
         new OutboundChannelUpdateError(OutboundChannelUpdateError.reasons.TransferNotFound, params as any),
