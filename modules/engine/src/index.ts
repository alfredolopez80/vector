--- conflicted
+++ resolved
@@ -193,14 +193,8 @@
       counterpartyIdentifier: params.counterpartyIdentifier,
       timeout: params.timeout,
       networkContext: {
-<<<<<<< HEAD
-        HashlockTransferDefinition: this.chainAddresses[params.chainId].HashlockTransferDefinition,
-        withdrawDefinition: this.chainAddresses[params.chainId].withdrawDefinition,
-        channelMastercopyAddress: this.chainAddresses[params.chainId].channelMastercopyAddress,
-=======
-        linkedTransferAddress: this.chainAddresses[params.chainId].linkedTransferAddress,
+        hashlockTransferAddress: this.chainAddresses[params.chainId].hashlockTransferAddress,
         withdrawAddress: this.chainAddresses[params.chainId].withdrawAddress,
->>>>>>> c5485b38
         channelFactoryAddress: this.chainAddresses[params.chainId].channelFactoryAddress,
         chainId: params.chainId,
         providerUrl: this.chainProviders[params.chainId],
