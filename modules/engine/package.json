{
  "name": "@connext/vector-engine",
  "version": "0.2.1",
  "description": "",
  "author": "Arjun Bhuptani",
  "license": "MIT",
  "main": "dist/src/index.js",
  "types": "dist/src/index.d.ts",
  "directories": {
    "test": "tests"
  },
  "scripts": {
    "build": "rm -rf dist && tsc",
    "test": "nyc ts-mocha --check-leaks --exit --timeout 60000 'src/**/*.spec.ts'"
  },
  "dependencies": {
<<<<<<< HEAD
    "@connext/vector-contracts": "0.2.1-beta.20",
    "@connext/vector-protocol": "0.2.1-beta.20",
    "@connext/vector-types": "0.2.1-beta.20",
    "@connext/vector-utils": "0.2.1-beta.20",
=======
    "@connext/vector-contracts": "0.2.1",
    "@connext/vector-protocol": "0.2.1",
    "@connext/vector-types": "0.2.1",
    "@connext/vector-utils": "0.2.1",
>>>>>>> 688e5235
    "@ethersproject/address": "5.1.0",
    "@ethersproject/bignumber": "5.1.0",
    "@ethersproject/bytes": "5.1.0",
    "@ethersproject/constants": "5.1.0",
    "@ethersproject/random": "5.1.0",
    "@ethersproject/wallet": "5.1.0",
    "@sinclair/typebox": "0.12.7",
    "ajv": "6.12.6",
    "evt": "1.9.12",
    "pino": "6.11.1",
    "pino-pretty": "4.6.0"
  },
  "devDependencies": {
    "@types/chai": "4.2.15",
    "@types/chai-as-promised": "7.1.3",
    "@types/chai-subset": "1.3.3",
    "@types/mocha": "8.2.1",
    "@types/pino": "6.3.6",
    "chai": "4.3.1",
    "chai-as-promised": "7.1.1",
    "mocha": "8.3.0",
    "nyc": "15.1.0",
    "sinon": "9.2.4",
    "ts-mocha": "8.0.0",
    "typescript": "4.2.2"
  }
}<|MERGE_RESOLUTION|>--- conflicted
+++ resolved
@@ -14,17 +14,10 @@
     "test": "nyc ts-mocha --check-leaks --exit --timeout 60000 'src/**/*.spec.ts'"
   },
   "dependencies": {
-<<<<<<< HEAD
-    "@connext/vector-contracts": "0.2.1-beta.20",
-    "@connext/vector-protocol": "0.2.1-beta.20",
-    "@connext/vector-types": "0.2.1-beta.20",
-    "@connext/vector-utils": "0.2.1-beta.20",
-=======
     "@connext/vector-contracts": "0.2.1",
     "@connext/vector-protocol": "0.2.1",
     "@connext/vector-types": "0.2.1",
     "@connext/vector-utils": "0.2.1",
->>>>>>> 688e5235
     "@ethersproject/address": "5.1.0",
     "@ethersproject/bignumber": "5.1.0",
     "@ethersproject/bytes": "5.1.0",
