--- conflicted
+++ resolved
@@ -3,10 +3,6 @@
   RouterSchemas,
   INodeService,
   ConditionalTransferCreatedPayload,
-<<<<<<< HEAD
-  DepositReconciledPayload,
-=======
->>>>>>> 9fd36cce
   FullChannelState,
 } from "@connext/vector-types";
 import { Gauge, Registry } from "prom-client";
