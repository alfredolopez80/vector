--- conflicted
+++ resolved
@@ -14,17 +14,10 @@
     "migration:generate:sqlite": "prisma migrate dev --create-only --preview-feature --schema prisma-sqlite/schema.prisma"
   },
   "dependencies": {
-<<<<<<< HEAD
-    "@connext/vector-contracts": "0.2.1-beta.20",
-    "@connext/vector-engine": "0.2.1-beta.20",
-    "@connext/vector-types": "0.2.1-beta.20",
-    "@connext/vector-utils": "0.2.1-beta.20",
-=======
     "@connext/vector-contracts": "0.2.1",
     "@connext/vector-engine": "0.2.1",
     "@connext/vector-types": "0.2.1",
     "@connext/vector-utils": "0.2.1",
->>>>>>> 688e5235
     "@ethersproject/wallet": "5.1.0",
     "@prisma/client": "2.18.0",
     "@sinclair/typebox": "0.12.7",
