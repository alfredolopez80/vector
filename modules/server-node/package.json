{
  "name": "@connext/vector-server-node",
  "version": "0.0.1",
  "author": "",
  "license": "ISC",
  "description": "",
  "main": "index.js",
  "scripts": {
    "build": "prisma generate --schema prisma-sqlite/schema.prisma && rm -rf dist && tsc",
    "build-bundle": "webpack --config ops/webpack.config.js",
    "start": "prisma migrate dev --preview-feature --schema prisma-sqlite/schema.prisma && node dist/index.js",
    "test": "bash ops/test.sh",
<<<<<<< HEAD
    "protobuf:generate": "protoc --ts_opt server_grpc,client_promise,generate_dependencies,optimize_code_size --proto_path proto --ts_out ./src/grpc/gen proto/*.proto",
    "migration:generate": "prisma migrate save --experimental"
=======
    "migration:generate:postgres": "prisma migrate dev --create-only --preview-feature --schema prisma-postgres/schema.prisma",
    "migration:generate:sqlite": "prisma migrate dev --create-only --preview-feature --schema prisma-sqlite/schema.prisma"
>>>>>>> 9a99faee
  },
  "dependencies": {
    "@connext/vector-contracts": "0.1.15-beta.15",
    "@connext/vector-engine": "0.1.15-beta.15",
    "@connext/vector-types": "0.1.15-beta.15",
    "@connext/vector-utils": "0.1.15-beta.15",
    "@ethersproject/wallet": "5.0.9",
<<<<<<< HEAD
    "@grpc/grpc-js": "1.2.5",
    "@prisma/client": "2.12.1",
    "@protobuf-ts/plugin": "2.0.0-alpha.12",
    "@protobuf-ts/protoc": "2.0.0-alpha.12",
    "@protobuf-ts/runtime": "2.0.0-alpha.12",
=======
    "@prisma/client": "2.16.1",
>>>>>>> 9a99faee
    "@sinclair/typebox": "0.12.7",
    "ajv": "6.12.6",
    "axios": "0.21.1",
    "core-js": "3.8.1",
    "evt": "1.9.12",
    "fastify": "3.8.0",
    "fastify-cors": "4.1.0",
    "fastify-oas": "3.0.8",
    "merkletreejs": "0.2.9",
    "pg": "8.5.1",
    "pino": "6.7.0",
    "prisma": "2.16.1",
    "regenerator-runtime": "0.13.7",
    "sqlite3": "5.0.1",
    "ts-nats": "1.2.15"
  },
  "devDependencies": {
    "@types/chai": "4.2.14",
    "@types/chai-as-promised": "7.1.3",
    "@types/mocha": "8.0.3",
    "@types/node": "14.14.6",
    "babel-loader": "8.1.0",
    "chai": "4.2.0",
    "chai-as-promised": "7.1.1",
    "copy-webpack-plugin": "6.2.1",
    "mocha": "8.2.0",
    "nodemon": "2.0.6",
    "nyc": "15.1.0",
    "pino-pretty": "4.3.0",
    "sinon": "9.2.1",
    "ts-loader": "8.0.7",
    "ts-mocha": "8.0.0",
    "ts-node": "9.0.0",
    "typescript": "4.0.5",
    "webpack": "4.44.2",
    "webpack-cli": "4.1.0"
  }
}<|MERGE_RESOLUTION|>--- conflicted
+++ resolved
@@ -10,13 +10,9 @@
     "build-bundle": "webpack --config ops/webpack.config.js",
     "start": "prisma migrate dev --preview-feature --schema prisma-sqlite/schema.prisma && node dist/index.js",
     "test": "bash ops/test.sh",
-<<<<<<< HEAD
     "protobuf:generate": "protoc --ts_opt server_grpc,client_promise,generate_dependencies,optimize_code_size --proto_path proto --ts_out ./src/grpc/gen proto/*.proto",
-    "migration:generate": "prisma migrate save --experimental"
-=======
     "migration:generate:postgres": "prisma migrate dev --create-only --preview-feature --schema prisma-postgres/schema.prisma",
     "migration:generate:sqlite": "prisma migrate dev --create-only --preview-feature --schema prisma-sqlite/schema.prisma"
->>>>>>> 9a99faee
   },
   "dependencies": {
     "@connext/vector-contracts": "0.1.15-beta.15",
@@ -24,15 +20,11 @@
     "@connext/vector-types": "0.1.15-beta.15",
     "@connext/vector-utils": "0.1.15-beta.15",
     "@ethersproject/wallet": "5.0.9",
-<<<<<<< HEAD
     "@grpc/grpc-js": "1.2.5",
-    "@prisma/client": "2.12.1",
     "@protobuf-ts/plugin": "2.0.0-alpha.12",
     "@protobuf-ts/protoc": "2.0.0-alpha.12",
     "@protobuf-ts/runtime": "2.0.0-alpha.12",
-=======
     "@prisma/client": "2.16.1",
->>>>>>> 9a99faee
     "@sinclair/typebox": "0.12.7",
     "ajv": "6.12.6",
     "axios": "0.21.1",
