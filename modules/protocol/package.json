{
  "name": "@connext/vector-protocol",
  "version": "0.2.1",
  "description": "",
  "main": "dist/vector.js",
  "types": "dist/vector.d.ts",
  "directories": {
    "test": "tests"
  },
  "scripts": {
    "build": "rm -rf dist && tsc",
    "test": "nyc ts-mocha --check-leaks --global wallet --exit --timeout 60000 --require src/testing/global-hooks.ts 'src/**/*.spec.ts'"
  },
  "author": "Arjun Bhuptani",
  "license": "MIT",
  "dependencies": {
<<<<<<< HEAD
    "@connext/vector-contracts": "0.2.1-beta.20",
    "@connext/vector-types": "0.2.1-beta.20",
    "@connext/vector-utils": "0.2.1-beta.20",
=======
    "@connext/vector-contracts": "0.2.1",
    "@connext/vector-types": "0.2.1",
    "@connext/vector-utils": "0.2.1",
>>>>>>> 688e5235
    "@ethersproject/abi": "5.1.0",
    "@ethersproject/bignumber": "5.1.0",
    "@ethersproject/constants": "5.1.0",
    "@ethersproject/contracts": "5.1.0",
    "@ethersproject/keccak256": "5.1.0",
    "@ethersproject/providers": "5.1.0",
    "@ethersproject/units": "5.1.0",
    "@ethersproject/wallet": "5.1.0",
    "@sinclair/typebox": "0.12.7",
    "ajv": "6.12.6",
    "ethers": "5.1.0",
    "evt": "1.9.12",
    "merkletreejs": "0.2.13",
    "pino": "6.11.1",
    "tty": "1.0.1"
  },
  "devDependencies": {
    "@types/chai": "4.2.15",
    "@types/chai-as-promised": "7.1.3",
    "@types/chai-subset": "1.3.3",
    "@types/mocha": "8.2.1",
    "@types/pino": "6.3.6",
    "chai": "4.3.1",
    "chai-as-promised": "7.1.1",
    "mocha": "8.3.0",
    "nyc": "15.1.0",
    "pino-pretty": "4.6.0",
    "sinon": "9.2.4",
    "ts-mocha": "8.0.0",
    "typescript": "4.2.2"
  }
}<|MERGE_RESOLUTION|>--- conflicted
+++ resolved
@@ -14,15 +14,9 @@
   "author": "Arjun Bhuptani",
   "license": "MIT",
   "dependencies": {
-<<<<<<< HEAD
-    "@connext/vector-contracts": "0.2.1-beta.20",
-    "@connext/vector-types": "0.2.1-beta.20",
-    "@connext/vector-utils": "0.2.1-beta.20",
-=======
     "@connext/vector-contracts": "0.2.1",
     "@connext/vector-types": "0.2.1",
     "@connext/vector-utils": "0.2.1",
->>>>>>> 688e5235
     "@ethersproject/abi": "5.1.0",
     "@ethersproject/bignumber": "5.1.0",
     "@ethersproject/constants": "5.1.0",
