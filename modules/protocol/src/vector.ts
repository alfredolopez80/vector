--- conflicted
+++ resolved
@@ -338,100 +338,8 @@
       },
     );
 
-<<<<<<< HEAD
-    // sync latest state before starting
-    // TODO: skipping this, if it works, consider just not awaiting the promise so the rest of startup can continue #440
-    const channels = await this.storeService.getChannelStates();
-    const providers = this.chainReader.getHydratedProviders();
-    if (providers.isError) {
-      this.logger.error({ ...providers.getError() }, "Error getting chain providers");
-      return this;
-    }
-    const supportedChains = Object.keys(providers.getValue()).map((chain) => parseInt(chain));
-
-    // Handle disputes
-    // First check on current dispute status of all channels onchain
-    // Since we have no way of knowing the last time the protocol
-    // connected, we must check this on startup
-    // TODO: is there a better way to do this? #440
-    // TODO: make event handlers go inside chain service or something, improve dispute monitoring flow
-
-    // create helper to save dispute
-    const saveChannelDispute = async (channel: FullChannelState) => {
-      const disputeRes = await this.chainReader.getChannelDispute(
-        channel.channelAddress,
-        channel.networkContext.chainId,
-      );
-      if (disputeRes.isError) {
-        this.logger.error(
-          { channelAddress: channel.channelAddress, error: disputeRes.getError()!.message },
-          "Could not get dispute",
-        );
-        return;
-      }
-      const dispute = disputeRes.getValue();
-      if (!dispute) {
-        return;
-      }
-      try {
-        // save dispute record
-        // TODO: implement recovery from dispute #438
-        await this.storeService.saveChannelDispute({ ...channel, inDispute: true }, dispute);
-      } catch (e) {
-        this.logger.error(
-          { channelAddress: channel.channelAddress, error: e.message },
-          "Failed to update dispute on startup",
-        );
-      }
-    };
-
-    // register listeners regardless of checkin
-    channels.map((channel) => {
-      if (!supportedChains.includes(channel.networkContext.chainId)) {
-        this.logger.debug(
-          { chainId: channel.networkContext.chainId, supportedChains },
-          "Channel chain not supported, skipping",
-        );
-        return;
-      }
-      const channelContract = new Contract(
-        channel.channelAddress,
-        ChannelMastercopy.abi,
-        providers.getValue()[channel.networkContext.chainId],
-      );
-      channelContract.on("ChannelDisputed", async () => {
-        this.logger.warn({ channelAddress: channel.channelAddress }, "Channel disputed onchain");
-        await saveChannelDispute(channel);
-      });
-      channelContract.on("ChannelDefunded", async () => {
-        await saveChannelDispute(channel);
-      });
-    });
-
-    // update channel promises
-    const promises = Promise.all(
-      channels.map(async (channel) => {
-        if (!supportedChains.includes(channel.networkContext.chainId)) {
-          this.logger.debug(
-            { chainId: channel.networkContext.chainId, supportedChains },
-            "Channel chain not supported, skipping",
-          );
-          return;
-        }
-        await saveChannelDispute(channel);
-      }),
-    );
-    if (!this.skipCheckIn) {
-      await promises;
-    } else {
-      // TODO: enforce this on updates
-      this.logger.warn("Not awaiting dispute checks");
-      promises.then(() => this.logger.info("Checked all channel disputes"));
-    }
-=======
     // Handle disputes -- don't need to await
     this.registerDisputes();
->>>>>>> 49455ca4
     return this;
   }
 
