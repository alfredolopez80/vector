--- conflicted
+++ resolved
@@ -252,13 +252,8 @@
   // while the remaining fields are consistent
 
   // Initiating a deposit update should happen *after* money is
-<<<<<<< HEAD
-  // sent to the multisig. This means that the `latestDeposit`
-  // will include the latest nonce needed
-=======
   // sent to the multisig. This means that the `totalDepositedA`
   // will include the latest amount deposited
->>>>>>> d1aaaf9d
 
   // Determine the locked value and existing balance using the
   // assetIdx
