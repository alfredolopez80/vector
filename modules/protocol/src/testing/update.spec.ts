--- conflicted
+++ resolved
@@ -59,9 +59,8 @@
   const networkContext: NetworkContext = {
     chainId,
     providerUrl,
-    adjudicatorAddress: mkAddress("0xaaabbbcccc"),
-    channelFactoryAddress: mkAddress("0xddddeeeffff"),
-    vectorChannelMastercopyAddress: mkAddress("0xbeef"),
+    channelFactoryAddress: mkAddress("0xaaabbbcccc"),
+    channelMastercopyAddress: mkAddress("0xbeef"),
   };
   const merkleProofData = [mkHash("0xproof")];
   const merkleRoot = mkHash("0xroot");
@@ -81,7 +80,6 @@
         details: { counterpartyIdentifier: publicIdentifiers[1], networkContext, timeout: "8267345" },
         nonce: 1,
       },
-<<<<<<< HEAD
       expected: {
         timeout: "8267345",
         latestDepositNonce: 0,
@@ -359,19 +357,6 @@
         ...overrides,
         ...updateOverrides,
       });
-=======
-    });
-
-    // Load the store
-    await store.saveChannelState(state, {} as any, {
-      ...coreState,
-      transferState: transferInitialState,
-      chainId: state.networkContext.chainId,
-      channelFactoryAddress: state.networkContext.channelFactoryAddress,
-      transferId: coreState.transferId,
-      transferEncodings: [LinkedTransferStateEncoding, LinkedTransferResolverEncoding],
-    });
->>>>>>> 83be4117
 
       // Call `applyUpdate`
       const result = await vectorUpdate.applyUpdate(update, previousState, transfer);
@@ -427,9 +412,8 @@
   const networkContext: NetworkContext = {
     chainId,
     providerUrl,
-    adjudicatorAddress: mkAddress("0xaaabbbcccc"),
-    channelFactoryAddress: mkAddress("0xddddeeeffff"),
-    vectorChannelMastercopyAddress: mkAddress("0xbeef"),
+    channelFactoryAddress: mkAddress("0xaaabbbcccc"),
+    channelMastercopyAddress: mkAddress("0xbeef"),
   };
   // const merkleProofData = [mkHash("0xproof")];
   // const merkleRoot = mkHash("0xroot");
@@ -443,7 +427,6 @@
   });
 
   beforeEach(async () => {
-<<<<<<< HEAD
     store = Sinon.createStubInstance(MemoryStoreService);
     chainService = Sinon.createStubInstance(VectorOnchainService);
 
@@ -461,42 +444,6 @@
           counterpartyIdentifier: publicIdentifiers[1],
           timeout: "1023497",
           networkContext,
-=======
-    signers = Array(2)
-      .fill(0)
-      .map(() => getRandomChannelSigner(providerUrl));
-    store = new MemoryStoreService();
-    linkedTransferDefinition = env.chainAddresses[chainId].LinkedTransfer.address;
-
-    // Deploy multisig
-    // TODO: in channel deployment?
-    const factory = new Contract(
-      global["networkContext"].channelFactoryAddress,
-      ChannelFactory.abi,
-      global["wallet"].connect(provider),
-    );
-    const created = new Promise((resolve) => {
-      factory.once(factory.filters.ChannelCreation(), (data) => {
-        resolve(data);
-      });
-    });
-    const tx = await factory.createChannel(signers[0].address, signers[1].address);
-    await tx.wait();
-    channelAddress = (await created) as string;
-  });
-
-  it("should work for setup", async () => {
-    const params = createTestUpdateParams(UpdateType.setup, {
-      details: {
-        counterpartyIdentifier: signers[1].publicIdentifier,
-        networkContext: {
-          channelFactoryAddress: env.chainAddresses[chainId].ChannelFactory.address,
-          channelMastercopyAddress: env.chainAddresses[chainId].ChannelMastercopy.address,
-          linkedTransferDefinition: env.chainAddresses[chainId].LinkedTransfer.address,
-          withdrawDefinition: env.chainAddresses[chainId].Withdraw.address,
-          chainId,
-          providerUrl,
->>>>>>> 83be4117
         },
       },
       stateOverrides: {
@@ -536,38 +483,11 @@
         nonce: 1,
         latestDepositNonce: 0,
       },
-<<<<<<< HEAD
       expectedUpdate: {
         nonce: 2,
         assetId: mkAddress(),
         balance: { to: participants, amount: ["0", "10"] },
         details: { latestDepositNonce: 0 },
-=======
-    });
-
-    // Load the store
-    await store.saveChannelState(state, {} as any, {
-      ...coreState,
-      transferState: transferInitialState,
-      chainId: state.networkContext.chainId,
-      channelFactoryAddress: state.networkContext.channelFactoryAddress,
-      transferId: coreState.transferId,
-      transferEncodings: [LinkedTransferStateEncoding, LinkedTransferResolverEncoding],
-    });
-
-    // Get expected values
-    const { signatures: expectedSig, ...expected } = createTestChannelUpdateWithSigners(signers, UpdateType.resolve, {
-      channelAddress,
-      nonce: state.nonce + 1,
-      assetId,
-      balance,
-      details: {
-        transferId: coreState.transferId,
-        transferEncodings: [LinkedTransferStateEncoding, LinkedTransferResolverEncoding],
-        transferDefinition: coreState.transferDefinition,
-        transferResolver: { preImage },
-        merkleRoot: constants.HashZero,
->>>>>>> 83be4117
       },
       onchainBalance: BigNumber.from(10),
       from: signers[1],
@@ -813,7 +733,7 @@
   //     ...coreState,
   //     transferState: transferInitialState,
   //     chainId: state.networkContext.chainId,
-  //     adjudicatorAddress: state.networkContext.adjudicatorAddress,
+  //     channelFactoryAddress: state.networkContext.channelFactoryAddress,
   //     transferId: coreState.transferId,
   //     transferEncodings: [LinkedTransferStateEncoding, LinkedTransferResolverEncoding],
   //   });
