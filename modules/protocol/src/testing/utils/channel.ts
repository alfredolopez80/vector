import { ChannelFactory, TestToken, VectorChannel, VectorOnchainService } from "@connext/vector-contracts";
import {
  Contract,
  FullChannelState,
  FullTransferState,
  IChannelSigner,
  ILockService,
  IMessagingService,
  IVectorProtocol,
  IVectorStore,
  JsonRpcProvider,
  CreateTransferParams,
  DEFAULT_TRANSFER_TIMEOUT,
  LinkedTransferStateEncoding,
  LinkedTransferResolverEncoding,
  ChannelUpdate,
  UpdateType,
  ResolveTransferParams,
  TransferResolver,
  IVectorOnchainService,
} from "@connext/vector-types";
import {
  createLinkedHash,
  createTestLinkedTransferState,
  getRandomBytes32,
  getRandomChannelSigner,
  hashTransferState,
} from "@connext/vector-utils";
import { Wallet, utils, BigNumber, BigNumberish, constants } from "ethers";
import Pino from "pino";

import { Vector } from "../../vector";
import { MemoryLockService } from "../services/lock";
import { MemoryMessagingService } from "../services/messaging";
import { MemoryStoreService } from "../services/store";

import { env } from "./env";
import { expect } from "./expect";

import { getTestLoggers } from ".";

const chainId = parseInt(Object.keys(env.chainProviders)[0]);
const providerUrl = env.chainProviders[chainId];

type VectorTestOverrides = {
  messagingService: IMessagingService;
  lockService: ILockService;
  storeService: IVectorStore;
  signer: IChannelSigner;
  onchainService: IVectorOnchainService;
  logger: Pino.BaseLogger;
};

const fundAddress = async (to: string, sugarDaddy: Wallet): Promise<void> => {
  // Fund with eth
  const ethTx = await sugarDaddy.sendTransaction({ to, value: utils.parseEther("100") });
  if (!ethTx.hash) throw new Error(`Couldn't fund account ${to}`);
  await ethTx.wait();

  // Fund with tokens
  const tokenTx = await new Contract(env.chainAddresses[chainId].TestToken.address, TestToken.abi, sugarDaddy).transfer(
    to,
    utils.parseEther("1000"),
  );
  await tokenTx.wait();
};

export const createVectorInstances = async (
  shareServices = true,
  numberOfEngines = 2,
  overrides: Partial<VectorTestOverrides>[] = [],
): Promise<IVectorProtocol[]> => {
  const sharedMessaging = new MemoryMessagingService();
  const sharedLock = new MemoryLockService();
  const sharedChain = new VectorOnchainService({ [chainId]: new JsonRpcProvider(providerUrl) }, Pino());
  return Promise.all(
    Array(numberOfEngines)
      .fill(0)
      .map((_, idx) => {
        const instanceOverrides = overrides[idx] || {};
        const messagingService = shareServices ? sharedMessaging : new MemoryMessagingService();
        const lockService = shareServices ? sharedLock : new MemoryLockService();
        const log = instanceOverrides.logger ?? Pino();
        const onchainService = shareServices
          ? sharedChain
          : new VectorOnchainService(
              { [chainId]: new JsonRpcProvider(providerUrl) },
              log.child({ module: "VectorOnchainService" }),
            );
        return createVectorInstance({
          messagingService,
          lockService,
          onchainService,
          ...instanceOverrides,
        });
      }),
  );
};

export const createVectorInstance = async (overrides: Partial<VectorTestOverrides> = {}): Promise<IVectorProtocol> => {
  const opts = {
    messagingService: new MemoryMessagingService(),
    lockService: new MemoryLockService(),
    storeService: new MemoryStoreService(),
    signer: getRandomChannelSigner(env.chainProviders[chainId]),
    onchainService: new VectorOnchainService(
      { [chainId]: new JsonRpcProvider(providerUrl) },
      overrides.logger ?? Pino(),
    ),
    logger: getTestLoggers("vector").log,
    ...overrides,
  };
  // eslint-disable-next-line @typescript-eslint/ban-ts-comment
  // @ts-expect-error
  const vector = await Vector.connect(...Object.values(opts));
  expect(vector.signerAddress).to.be.eq(opts.signer.address);
  expect(vector.publicIdentifier).to.be.eq(opts.signer.publicIdentifier);
  return vector;
};

export const deployChannelWithDepositA = async (
  channelAddress: string,
  depositAmount: BigNumber,
  assetId: string,
  alice: IChannelSigner,
  bobAddr: string,
): Promise<string> => {
  await alice.connectProvider(env.chainProviders[chainId]);
  // Get the previous balance before deploying
  const prev =
    assetId === constants.AddressZero
      ? await alice.provider!.getBalance(channelAddress)
      : await new Contract(assetId, TestToken.abi, alice).balanceOf(channelAddress);

  // Deploy with deposit
  const factory = new Contract(env.chainAddresses[chainId].ChannelFactory.address, ChannelFactory.abi, alice);
  const created = new Promise<string>(res => {
    factory.once(factory.filters.ChannelCreation(), data => {
      res(data);
    });
  });
  const tx = await factory.createChannelAndDeposit(
    alice.address,
    bobAddr,
    chainId,
    assetId,
    depositAmount,
    { value: depositAmount },
  );
  await tx.wait();
  const deployedAddr = await created;
  expect(deployedAddr).to.be.eq(channelAddress);

  // Verify onchain values updated
<<<<<<< HEAD
  const latestDeposit = await new Contract(channelAddress, VectorChannel.abi, alice).getLatestDeposit(assetId);
  expect(latestDeposit.nonce).to.be.eq(1);
  expect(latestDeposit.amount).to.be.eq(depositAmount);
=======
  const totalDepositedA = await new Contract(channelAddress, ChannelMastercopy.abi, alice).totalDepositedA(assetId);
  expect(totalDepositedA).to.be.eq(depositAmount);
>>>>>>> d1aaaf9d

  expect(await alice.provider!.getBalance(channelAddress)).to.be.eq(depositAmount.add(prev));
  return channelAddress;
};

export const setupChannel = async (alice: IVectorProtocol, bob: IVectorProtocol): Promise<FullChannelState<any>> => {
  const ret = await alice.setup({
    counterpartyIdentifier: bob.publicIdentifier,
    networkContext: {
      chainId,
      channelFactoryAddress: env.chainAddresses[chainId].ChannelFactory.address,
      providerUrl,
      channelMastercopyAddress: env.chainAddresses[chainId].ChannelMastercopy.address,
    },
    timeout: DEFAULT_TRANSFER_TIMEOUT.toString(),
  });
  expect(ret.getError()).to.be.undefined;
  const channel = ret.getValue()!;

  // Verify stored channel
  const aliceChannel = await alice.getChannelState(channel.channelAddress);
  const bobChannel = await bob.getChannelState(channel.channelAddress);
  expect(aliceChannel).to.deep.eq(channel);
  expect(bobChannel).to.deep.eq(channel);
  expect(channel.participants).to.be.deep.eq([alice.signerAddress, bob.signerAddress]);
  expect(channel.publicIdentifiers).to.be.deep.eq([alice.publicIdentifier, bob.publicIdentifier]);
  return channel;
};

export const sendDepositA = async (
  channelAddress: string,
  depositorSigner: IChannelSigner,
  counterparty: IVectorProtocol,
  assetId: string = constants.AddressZero,
  amount: BigNumberish = 15,
): Promise<void> => {
  const value = BigNumber.from(amount);
<<<<<<< HEAD
  if (latestDepositNonce === 0) {
    // First node deposit, must deploy channel
    // Deploy multisig with deposit
    await deployChannelWithDepositA(channelAddress, value, assetId, depositorSigner, counterparty.signerAddress);
  } else {
    // Call deposit on the multisig
    const tx = await new Contract(channelAddress, VectorChannel.abi, depositorSigner).depositA(assetId, value, {
=======
  // Call deposit on the multisig
  try {
    const tx = await new Contract(channelAddress, ChannelMastercopy.abi, depositorSigner).depositA(assetId, value, {
>>>>>>> d1aaaf9d
      value,
    });
    await tx.wait();
  } catch (e) {
    // Assume this happened because it wasn't deployed
    await deployChannelWithDepositA(channelAddress, value, assetId, depositorSigner, counterparty.signerAddress);
  }
};

export const depositInChannel = async (
  channelAddress: string,
  depositor: IVectorProtocol,
  depositorSigner: IChannelSigner,
  counterparty: IVectorProtocol,
  assetId: string = constants.AddressZero,
  amount?: BigNumberish,
): Promise<FullChannelState<any>> => {
  // If amount is not supplied, simply reconcile
  // deposits immediately
  if (!amount) {
    const ret = await depositor.deposit({
      assetId,
      channelAddress,
    });
    expect(ret.getError()).to.be.undefined;
    return ret.getValue();
  }

  const value = BigNumber.from(amount);

  // Deploy multsig if needed
  const channel = await depositor.getChannelState(channelAddress);
  const isDepositA = channel!.publicIdentifiers[0] === depositor.publicIdentifier;
  // NOTE: sometimes deposit fails, and it seems like its because it is
  // not detecting depositA properly, only happens sometimes so leave
  // this log for now!
  if (isDepositA) {
<<<<<<< HEAD
    await sendDepositA(channelAddress, channel!.latestDepositNonce, depositorSigner, counterparty, assetId, amount);
=======
    await depositAOnchain(channelAddress, depositorSigner, counterparty, assetId, amount);
>>>>>>> d1aaaf9d
  } else {
    // Deposit onchain
    const tx =
      assetId === constants.AddressZero
        ? await depositorSigner.sendTransaction({ value, to: channelAddress })
        : await new Contract(assetId, TestToken.abi, depositorSigner).transfer(channelAddress, value);

    await tx.wait();
  }

  // Reconcile with channel
  const ret = await depositor.deposit({
    assetId,
    channelAddress,
  });
  expect(ret.getError()).to.be.undefined;

  const postDeposit = ret.getValue()!;
  expect(postDeposit.assetIds).to.be.deep.eq([...new Set(channel!.assetIds.concat(assetId))]);

  const assetIdx = postDeposit!.assetIds.findIndex(a => a === assetId);
  const postDepositBal = postDeposit.balances[assetIdx];

  if (isDepositA) {
    expect(value.add(channel!.processedDepositsA[assetIdx]).eq(BigNumber.from(postDeposit.processedDepositsA))).to.be
      .true;
  } else {
    expect(value.add(channel!.processedDepositsB[assetIdx]).eq(BigNumber.from(postDeposit.processedDepositsB))).to.be
      .true;
  }

  // Make sure the onchain balance of the channel is equal to the
  // sum of the locked balance + channel balance

  // TODO does this even make sense to do anymore?

  // const totalDeposited = BigNumber.from(channel!.processedDepositsA[assetIdx]).add(
  //   channel!.processedDepositsB[assetIdx],
  // );

  // const onchainTotal =
  //   assetId === constants.AddressZero
  //     ? await depositorSigner.provider!.getBalance(channelAddress)
  //     : await new Contract(assetId, TestToken.abi, depositorSigner).balanceOf(channelAddress);

  // expect(onchainTotal).to.be.eq(channelTotal);
  return postDeposit;
};

// Will create a linked transfer in the channel, and return the full
// transfer state (including the necessary resolver)
// TODO: Should be improved to create any type of state, though maybe
// this is out of scope for integration test utils
export const createTransfer = async (
  channelAddress: string,
  payor: IVectorProtocol,
  payee: IVectorProtocol,
  assetId: string = constants.AddressZero,
  amount: BigNumberish = 10,
): Promise<{ channel: FullChannelState; transfer: FullTransferState }> => {
  // Create the transfer information
  const preImage = getRandomBytes32();
  const linkedHash = createLinkedHash(preImage);

  const balance = {
    to: [payor.signerAddress, payee.signerAddress],
    amount: [amount.toString(), "0"],
  };
  const transferInitialState = createTestLinkedTransferState({ linkedHash, assetId, balance });

  const params: CreateTransferParams = {
    channelAddress,
    amount: amount.toString(),
    transferDefinition: env.chainAddresses[chainId].LinkedTransfer.address,
    transferInitialState,
    timeout: DEFAULT_TRANSFER_TIMEOUT.toString(),
    encodings: [LinkedTransferStateEncoding, LinkedTransferResolverEncoding],
    meta: { test: "field" },
    assetId,
  };

  const ret = await payor.create(params);
  expect(ret.getError()).to.be.undefined;
  const channel = ret.getValue();
  expect(await payee.getChannelState(channelAddress)).to.be.deep.eq(channel);

  const { transferId } = (channel.latestUpdate as ChannelUpdate<typeof UpdateType.create>).details;
  const transfer = await payee.getTransferState(transferId);
  expect(transfer).to.containSubset({
    initialBalance: balance,
    assetId,
    channelAddress,
    transferId,
    initialStateHash: hashTransferState(transferInitialState, params.encodings[0]),
    transferDefinition: params.transferDefinition,
    channelFactoryAddress: channel.networkContext.channelFactoryAddress,
    chainId,
    transferEncodings: params.encodings,
    transferState: params.transferInitialState,
    meta: params.meta,
  });

  return {
    channel,
    transfer: {
      ...transfer!,
      transferResolver: { preImage },
    },
  };
};

export const resolveTransfer = async (
  channelAddress: string,
  transfer: FullTransferState,
  redeemer: IVectorProtocol,
  counterparty: IVectorProtocol,
  resolver?: TransferResolver,
): Promise<FullChannelState> => {
  const params: ResolveTransferParams = {
    channelAddress,
    transferId: transfer.transferId,
    transferResolver: resolver || transfer.transferResolver!,
    meta: { test: "field" },
  };

  const ret = await redeemer.resolve(params);
  expect(ret.getError()).to.be.undefined;
  const channel = ret.getValue();
  const stored = await redeemer.getTransferState(transfer.transferId);
  expect(stored!.transferResolver).to.deep.eq(params.transferResolver);
  expect(await redeemer.getChannelState(channelAddress)).to.be.deep.eq(channel);
  expect(await counterparty.getChannelState(channelAddress)).to.be.deep.eq(channel);
  expect(await counterparty.getTransferState(transfer.transferId)).to.be.deep.eq(stored);
  return channel;
};

// This function will return a setup channel between two participants
// Alice and Bob (both of whom have funds onchain). Once the channel
// is setup, it is ready to be updated.
export const getSetupChannel = async (
  testName = "setup",
): Promise<{
  channel: FullChannelState;
  alice: IVectorProtocol;
  bob: IVectorProtocol;
  aliceSigner: IChannelSigner;
  bobSigner: IChannelSigner;
}> => {
  // First, get the signers and fund the accounts
  const [aliceSigner, bobSigner] = [
    getRandomChannelSigner(env.chainProviders[chainId]),
    getRandomChannelSigner(env.chainProviders[chainId]),
  ];

  // Fund the signer addresses with the sugar daddy account
  const wallet = env.sugarDaddy.connect(new JsonRpcProvider(env.chainProviders[chainId]));
  await fundAddress(aliceSigner.address, wallet);
  await fundAddress(bobSigner.address, wallet);

  // Create the vector instances
  const [alice, bob] = await createVectorInstances(true, 2, [
    { signer: aliceSigner, logger: getTestLoggers(testName).log },
    { signer: bobSigner, logger: getTestLoggers(testName).log },
  ]);

  // Setup the channel
  const channel = await setupChannel(alice, bob);
  return {
    channel,
    alice,
    bob,
    aliceSigner,
    bobSigner,
  };
};

// This function will return a funded channel between two participants
// Alice and Bob.
// NOTE: This function will only deploy the multisig IFF an amounts[0]
// is greater than 0 for any of the assets. Otherwise, (i.e only user
// is funded) it will not deploy the multisig
export const getFundedChannel = async (
  testName = "deposit",
  balances: { assetId: string; amount: [BigNumberish, BigNumberish] }[] = [
    { assetId: constants.AddressZero, amount: [100, 0] },
  ],
): Promise<{
  channel: FullChannelState;
  alice: IVectorProtocol;
  bob: IVectorProtocol;
}> => {
  const { alice, bob, channel: setupChannel, aliceSigner, bobSigner } = await getSetupChannel(testName);
  // Fund the channel for all balances
  for (const requestedDeposit of balances) {
    const { assetId, amount } = requestedDeposit;
    const [depositAlice, depositBob] = amount;

    // Perform the alice deposit
    if (constants.Zero.lt(depositAlice)) {
      await depositInChannel(setupChannel.channelAddress, alice, aliceSigner, bob, assetId, depositAlice);
    }

    // Perform the bob deposit
    if (constants.Zero.lt(depositBob)) {
      await depositInChannel(setupChannel.channelAddress, bob, bobSigner, alice, assetId, depositBob);
    }
  }

  const channel = (await alice.getChannelState(setupChannel.channelAddress))!;
  return {
    channel,
    alice,
    bob,
  };
};<|MERGE_RESOLUTION|>--- conflicted
+++ resolved
@@ -1,4 +1,4 @@
-import { ChannelFactory, TestToken, VectorChannel, VectorOnchainService } from "@connext/vector-contracts";
+import { ChannelFactory, TestToken, ChannelMastercopy, VectorOnchainService } from "@connext/vector-contracts";
 import {
   Contract,
   FullChannelState,
@@ -139,27 +139,16 @@
       res(data);
     });
   });
-  const tx = await factory.createChannelAndDeposit(
-    alice.address,
-    bobAddr,
-    chainId,
-    assetId,
-    depositAmount,
-    { value: depositAmount },
-  );
+  const tx = await factory.createChannelAndDepositA(alice.address, bobAddr, assetId, depositAmount, {
+    value: depositAmount,
+  });
   await tx.wait();
   const deployedAddr = await created;
   expect(deployedAddr).to.be.eq(channelAddress);
 
   // Verify onchain values updated
-<<<<<<< HEAD
-  const latestDeposit = await new Contract(channelAddress, VectorChannel.abi, alice).getLatestDeposit(assetId);
-  expect(latestDeposit.nonce).to.be.eq(1);
-  expect(latestDeposit.amount).to.be.eq(depositAmount);
-=======
   const totalDepositedA = await new Contract(channelAddress, ChannelMastercopy.abi, alice).totalDepositedA(assetId);
   expect(totalDepositedA).to.be.eq(depositAmount);
->>>>>>> d1aaaf9d
 
   expect(await alice.provider!.getBalance(channelAddress)).to.be.eq(depositAmount.add(prev));
   return channelAddress;
@@ -189,7 +178,7 @@
   return channel;
 };
 
-export const sendDepositA = async (
+export const depositAOnchain = async (
   channelAddress: string,
   depositorSigner: IChannelSigner,
   counterparty: IVectorProtocol,
@@ -197,19 +186,9 @@
   amount: BigNumberish = 15,
 ): Promise<void> => {
   const value = BigNumber.from(amount);
-<<<<<<< HEAD
-  if (latestDepositNonce === 0) {
-    // First node deposit, must deploy channel
-    // Deploy multisig with deposit
-    await deployChannelWithDepositA(channelAddress, value, assetId, depositorSigner, counterparty.signerAddress);
-  } else {
-    // Call deposit on the multisig
-    const tx = await new Contract(channelAddress, VectorChannel.abi, depositorSigner).depositA(assetId, value, {
-=======
   // Call deposit on the multisig
   try {
     const tx = await new Contract(channelAddress, ChannelMastercopy.abi, depositorSigner).depositA(assetId, value, {
->>>>>>> d1aaaf9d
       value,
     });
     await tx.wait();
@@ -247,11 +226,7 @@
   // not detecting depositA properly, only happens sometimes so leave
   // this log for now!
   if (isDepositA) {
-<<<<<<< HEAD
-    await sendDepositA(channelAddress, channel!.latestDepositNonce, depositorSigner, counterparty, assetId, amount);
-=======
     await depositAOnchain(channelAddress, depositorSigner, counterparty, assetId, amount);
->>>>>>> d1aaaf9d
   } else {
     // Deposit onchain
     const tx =
