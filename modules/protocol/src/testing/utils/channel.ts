--- conflicted
+++ resolved
@@ -140,13 +140,7 @@
   expect(deployedAddr).to.be.eq(channelAddress);
 
   // Verify onchain values updated
-<<<<<<< HEAD
   const latestDeposit = await new Contract(channelAddress, ChannelMastercopy.abi, alice).getLatestDeposit(assetId);
-=======
-  const latestDeposit = await new Contract(channelAddress, ChannelMastercopy.abi, alice).latestDepositByAssetId(
-    assetId,
-  );
->>>>>>> 8e9e764e
   expect(latestDeposit.nonce).to.be.eq(1);
   expect(latestDeposit.amount).to.be.eq(depositAmount);
 
